--- conflicted
+++ resolved
@@ -168,6 +168,8 @@
  * @returns: True on success, false otherwise
  */
 bool Motor::arm(PhaseControlLaw<3>* control_law) {
+    axis_->mechanical_brake_.release();
+
     CRITICAL_SECTION() {
         control_law_ = control_law;
 
@@ -186,7 +188,6 @@
     return true;
 }
 
-<<<<<<< HEAD
 /**
  * @brief Updates the phase PWM timings unless the motor is disarmed.
  *
@@ -255,13 +256,6 @@
     }
 
     return true;
-=======
-void Motor::reset_current_control() {
-    current_control_.v_current_control_integral_d = 0.0f;
-    current_control_.v_current_control_integral_q = 0.0f;
-    current_control_.acim_rotor_flux = 0.0f;
-    current_control_.Ibus = 0.0f;
->>>>>>> b089573f
 }
 
 // @brief Tune the current controller based on phase resistance and inductance
