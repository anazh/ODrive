--- conflicted
+++ resolved
@@ -85,15 +85,6 @@
             fabsf(vel_estimate) < config_.anticogging.calib_vel_threshold) {
             config_.anticogging.cogging_map[std::clamp(config_.anticogging.index++, 0, 3600)] = vel_integrator_current_;
         }
-<<<<<<< HEAD
-        if (anticogging_.index < axis_->encoder_.config_.cpr) { // TODO: remove the dependency on encoder CPR
-            pos_setpoint_ = anticogging_.index;
-            return false;
-        } else {
-            anticogging_.index = 0;
-            anticogging_.use_anticogging = true;  // We're good to go, enable anti-cogging
-            anticogging_.calib_anticogging = false;
-=======
         if (config_.anticogging.index < 3600) {
             set_pos_setpoint(config_.anticogging.index * config_.anticogging.cogging_ratio, 0.0f, 0.0f);
             return false;
@@ -102,7 +93,6 @@
             set_pos_setpoint(0.0f, 0.0f, 0.0f);  // Send the motor home
             config_.anticogging.use_anticogging = true;  // We're good to go, enable anti-cogging
             config_.anticogging.calib_anticogging = false;
->>>>>>> 301d68ad
             return true;
         }
     }
