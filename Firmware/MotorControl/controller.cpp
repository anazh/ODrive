
#include "odrive_main.h"
#include <algorithm>

#include <algorithm>

bool Controller::apply_config() {
    config_.parent = this;
    update_filter_gains();
    return true;
}

void Controller::reset() {
    pos_setpoint_ = 0.0f;
    vel_setpoint_ = 0.0f;
    vel_integrator_torque_ = 0.0f;
    torque_setpoint_ = 0.0f;
}

void Controller::set_error(Error error) {
    error_ |= error;
    axis_->error_ |= Axis::ERROR_CONTROLLER_FAILED;
}

//--------------------------------
// Command Handling
//--------------------------------


bool Controller::select_encoder(size_t encoder_num) {
    if (encoder_num < AXIS_COUNT) {
<<<<<<< HEAD
        Axis* ax = &axes[encoder_num];
        if (config_.setpoints_in_cpr) {
            pos_estimate_src_ = &ax->encoder_.pos_cpr_;
            pos_wrap_src_ = &ax->encoder_.config_.cpr;
        } else {
            pos_estimate_src_ = &ax->encoder_.pos_estimate_;
            pos_wrap_src_ = nullptr;
        }
=======
        Axis* ax = axes[encoder_num];
        pos_estimate_circular_src_ = &ax->encoder_.pos_circular_;
        pos_wrap_src_ = &config_.circular_setpoint_range;
        pos_estimate_linear_src_ = &ax->encoder_.pos_estimate_;
>>>>>>> 0d018fc7
        pos_estimate_valid_src_ = &ax->encoder_.pos_estimate_valid_;
        vel_estimate_src_ = &ax->encoder_.vel_estimate_;
        vel_estimate_valid_src_ = &ax->encoder_.vel_estimate_valid_;
        return true;
    } else {
        return set_error(Controller::ERROR_INVALID_LOAD_ENCODER), false;
    }
}

void Controller::move_to_pos(float goal_point) {
    axis_->trap_traj_.planTrapezoidal(goal_point, pos_setpoint_, vel_setpoint_,
                                 axis_->trap_traj_.config_.vel_limit,
                                 axis_->trap_traj_.config_.accel_limit,
                                 axis_->trap_traj_.config_.decel_limit);
    axis_->trap_traj_.t_ = 0.0f;
    trajectory_done_ = false;
}

void Controller::move_incremental(float displacement, bool from_input_pos = true){
    if(from_input_pos){
        input_pos_ += displacement;
    } else{
        input_pos_ = pos_setpoint_ + displacement;
    }

    input_pos_updated();
}

void Controller::start_anticogging_calibration() {
    // Ensure the cogging map was correctly allocated earlier and that the motor is capable of calibrating
    if (axis_->error_ == Axis::ERROR_NONE) {
        config_.anticogging.calib_anticogging = true;
    }
}


/*
 * This anti-cogging implementation iterates through each encoder position,
 * waits for zero velocity & position error,
 * then samples the current required to maintain that position.
 * 
 * This holding current is added as a feedforward term in the control loop.
 */
bool Controller::anticogging_calibration(float pos_estimate, float vel_estimate) {
    float pos_err = input_pos_ - pos_estimate;
    if (std::abs(pos_err) <= config_.anticogging.calib_pos_threshold / (float)axis_->encoder_.config_.cpr &&
        std::abs(vel_estimate) < config_.anticogging.calib_vel_threshold / (float)axis_->encoder_.config_.cpr) {
        config_.anticogging.cogging_map[std::clamp<uint32_t>(config_.anticogging.index++, 0, 3600)] = vel_integrator_torque_;
    }
    if (config_.anticogging.index < 3600) {
        config_.control_mode = CONTROL_MODE_POSITION_CONTROL;
        input_pos_ = config_.anticogging.index * axis_->encoder_.getCoggingRatio();
        input_vel_ = 0.0f;
        input_torque_ = 0.0f;
        input_pos_updated();
        return false;
    } else {
        config_.anticogging.index = 0;
        config_.control_mode = CONTROL_MODE_POSITION_CONTROL;
        input_pos_ = 0.0f;  // Send the motor home
        input_vel_ = 0.0f;
        input_torque_ = 0.0f;
        input_pos_updated();
        anticogging_valid_ = true;
        config_.anticogging.calib_anticogging = false;
        return true;
    }
}

void Controller::update_filter_gains() {
    float bandwidth = std::min(config_.input_filter_bandwidth, 0.25f * current_meas_hz);
    input_filter_ki_ = 2.0f * bandwidth;  // basic conversion to discrete time
    input_filter_kp_ = 0.25f * (input_filter_ki_ * input_filter_ki_); // Critically damped
}

static float limitVel(const float vel_limit, const float vel_estimate, const float vel_gain, const float torque) {
    float Tmax = (vel_limit - vel_estimate) * vel_gain;
    float Tmin = (-vel_limit - vel_estimate) * vel_gain;
    return std::clamp(torque, Tmin, Tmax);
}

bool Controller::update(float* torque_setpoint_output) {
    float* pos_estimate_linear = (pos_estimate_valid_src_ && *pos_estimate_valid_src_)
            ? pos_estimate_linear_src_ : nullptr;
    float* pos_estimate_circular = (pos_estimate_valid_src_ && *pos_estimate_valid_src_)
            ? pos_estimate_circular_src_ : nullptr;
    float* vel_estimate_src = (vel_estimate_valid_src_ && *vel_estimate_valid_src_)
            ? vel_estimate_src_ : nullptr;

    // Calib_anticogging is only true when calibration is occurring, so we can't block anticogging_pos
    float anticogging_pos = axis_->encoder_.pos_estimate_ / axis_->encoder_.getCoggingRatio();
    if (config_.anticogging.calib_anticogging) {
        if (!axis_->encoder_.pos_estimate_valid_ || !axis_->encoder_.vel_estimate_valid_) {
            set_error(ERROR_INVALID_ESTIMATE);
            return false;
        }
        // non-blocking
        anticogging_calibration(axis_->encoder_.pos_estimate_, axis_->encoder_.vel_estimate_);
    }

    // TODO also enable circular deltas for 2nd order filter, etc.
    if (config_.circular_setpoints) {
        // Keep pos setpoint from drifting
        input_pos_ = fmodf_pos(input_pos_, config_.circular_setpoint_range);
    }

    // Update inputs
    switch (config_.input_mode) {
        case INPUT_MODE_INACTIVE: {
            // do nothing
        } break;
        case INPUT_MODE_PASSTHROUGH: {
            pos_setpoint_ = input_pos_;
            vel_setpoint_ = input_vel_;
            torque_setpoint_ = input_torque_; 
        } break;
        case INPUT_MODE_VEL_RAMP: {
            float max_step_size = std::abs(current_meas_period * config_.vel_ramp_rate);
            float full_step = input_vel_ - vel_setpoint_;
            float step = std::clamp(full_step, -max_step_size, max_step_size);

            vel_setpoint_ += step;
            torque_setpoint_ = (step / current_meas_period) * config_.inertia;
        } break;
        case INPUT_MODE_TORQUE_RAMP: {
            float max_step_size = std::abs(current_meas_period * config_.torque_ramp_rate);
            float full_step = input_torque_ - torque_setpoint_;
            float step = std::clamp(full_step, -max_step_size, max_step_size);

            torque_setpoint_ += step;
        } break;
        case INPUT_MODE_POS_FILTER: {
            // 2nd order pos tracking filter
            float delta_pos = input_pos_ - pos_setpoint_; // Pos error
            float delta_vel = input_vel_ - vel_setpoint_; // Vel error
            float accel = input_filter_kp_*delta_pos + input_filter_ki_*delta_vel; // Feedback
            torque_setpoint_ = accel * config_.inertia; // Accel
            vel_setpoint_ += current_meas_period * accel; // delta vel
            pos_setpoint_ += current_meas_period * vel_setpoint_; // Delta pos
        } break;
        case INPUT_MODE_MIRROR: {
            if (config_.axis_to_mirror < AXIS_COUNT) {
                pos_setpoint_ = axes[config_.axis_to_mirror].encoder_.pos_estimate_ * config_.mirror_ratio;
                vel_setpoint_ = axes[config_.axis_to_mirror].encoder_.vel_estimate_ * config_.mirror_ratio;
            } else {
                set_error(ERROR_INVALID_MIRROR_AXIS);
                return false;
            }
        } break;
        // case INPUT_MODE_MIX_CHANNELS: {
        //     // NOT YET IMPLEMENTED
        // } break;
        case INPUT_MODE_TRAP_TRAJ: {
            if(input_pos_updated_){
                move_to_pos(input_pos_);
                input_pos_updated_ = false;
            }
            // Avoid updating uninitialized trajectory
            if (trajectory_done_)
                break;
            
            if (axis_->trap_traj_.t_ > axis_->trap_traj_.Tf_) {
                // Drop into position control mode when done to avoid problems on loop counter delta overflow
                config_.control_mode = CONTROL_MODE_POSITION_CONTROL;
                pos_setpoint_ = input_pos_;
                vel_setpoint_ = 0.0f;
                torque_setpoint_ = 0.0f;
                trajectory_done_ = true;
            } else {
                TrapezoidalTrajectory::Step_t traj_step = axis_->trap_traj_.eval(axis_->trap_traj_.t_);
                pos_setpoint_ = traj_step.Y;
                vel_setpoint_ = traj_step.Yd;
                torque_setpoint_ = traj_step.Ydd * config_.inertia;
                axis_->trap_traj_.t_ += current_meas_period;
            }
            anticogging_pos = pos_setpoint_; // FF the position setpoint instead of the pos_estimate
        } break;
        default: {
            set_error(ERROR_INVALID_INPUT_MODE);
            return false;
        }
        
    }

    // Position control
    // TODO Decide if we want to use encoder or pll position here
    float gain_scheduling_multiplier = 1.0f;
    float vel_des = vel_setpoint_;
    if (config_.control_mode >= CONTROL_MODE_POSITION_CONTROL) {
        float pos_err;

        if (config_.circular_setpoints) {
            if(!pos_estimate_circular) {
                set_error(ERROR_INVALID_ESTIMATE);
                return false;
            }
            // Keep pos setpoint from drifting
            pos_setpoint_ = fmodf_pos(pos_setpoint_, *pos_wrap_src_);
            // Circular delta
            pos_err = pos_setpoint_ - *pos_estimate_circular;
            pos_err = wrap_pm(pos_err, 0.5f * *pos_wrap_src_);
        } else {
            if(!pos_estimate_linear) {
                set_error(ERROR_INVALID_ESTIMATE);
                return false;
            }
            pos_err = pos_setpoint_ - *pos_estimate_linear;
        }

        vel_des += config_.pos_gain * pos_err;
        // V-shaped gain shedule based on position error
        float abs_pos_err = std::abs(pos_err);
        if (config_.enable_gain_scheduling && abs_pos_err <= config_.gain_scheduling_width) {
            gain_scheduling_multiplier = abs_pos_err / config_.gain_scheduling_width;
        }
    }

    // Velocity limiting
    float vel_lim = config_.vel_limit;
    if (config_.enable_vel_limit) {
        vel_des = std::clamp(vel_des, -vel_lim, vel_lim);
    }

    // Check for overspeed fault (done in this module (controller) for cohesion with vel_lim)
    if (config_.enable_overspeed_error) {  // 0.0f to disable
        if (!vel_estimate_src) {
            set_error(ERROR_INVALID_ESTIMATE);
            return false;
        }
        if (std::abs(*vel_estimate_src) > config_.vel_limit_tolerance * vel_lim) {
            set_error(ERROR_OVERSPEED);
            return false;
        }
    }

    // TODO: Change to controller working in torque units
    // Torque per amp gain scheduling (ACIM)
    float vel_gain = config_.vel_gain;
    float vel_integrator_gain = config_.vel_integrator_gain;
    if (axis_->motor_.config_.motor_type == Motor::MOTOR_TYPE_ACIM) {
        float effective_flux = axis_->motor_.current_control_.acim_rotor_flux;
        float minflux = axis_->motor_.config_.acim_gain_min_flux;
        if (fabsf(effective_flux) < minflux)
            effective_flux = std::copysignf(minflux, effective_flux);
        vel_gain /= effective_flux;
        vel_integrator_gain /= effective_flux;
        // TODO: also scale the integral value which is also changing units.
        // (or again just do control in torque units)
    }

    // Velocity control
    float torque = torque_setpoint_;

    // Anti-cogging is enabled after calibration
    // We get the current position and apply a current feed-forward
    // ensuring that we handle negative encoder positions properly (-1 == motor->encoder.encoder_cpr - 1)
    if (anticogging_valid_ && config_.anticogging.anticogging_enabled) {
        torque += config_.anticogging.cogging_map[std::clamp(mod((int)anticogging_pos, 3600), 0, 3600)];
    }

    float v_err = 0.0f;
    if (config_.control_mode >= CONTROL_MODE_VELOCITY_CONTROL) {
        if (!vel_estimate_src) {
            set_error(ERROR_INVALID_ESTIMATE);
            return false;
        }

        v_err = vel_des - *vel_estimate_src;
        torque += (vel_gain * gain_scheduling_multiplier) * v_err;

        // Velocity integral action before limiting
        torque += vel_integrator_torque_;
    }

    // Velocity limiting in current mode
    if (config_.control_mode < CONTROL_MODE_VELOCITY_CONTROL && config_.enable_current_mode_vel_limit) {
        if (!vel_estimate_src) {
            set_error(ERROR_INVALID_ESTIMATE);
            return false;
        }
        torque = limitVel(config_.vel_limit, *vel_estimate_src, vel_gain, torque);
    }

    // Torque limiting
    bool limited = false;
    float Tlim = axis_->motor_.max_available_torque();
    if (torque > Tlim) {
        limited = true;
        torque = Tlim;
    }
    if (torque < -Tlim) {
        limited = true;
        torque = -Tlim;
    }

    // Velocity integrator (behaviour dependent on limiting)
    if (config_.control_mode < CONTROL_MODE_VELOCITY_CONTROL) {
        // reset integral if not in use
        vel_integrator_torque_ = 0.0f;
    } else {
        if (limited) {
            // TODO make decayfactor configurable
            vel_integrator_torque_ *= 0.99f;
        } else {
            vel_integrator_torque_ += ((vel_integrator_gain * gain_scheduling_multiplier) * current_meas_period) * v_err;
        }
    }

    if (torque_setpoint_output) *torque_setpoint_output = torque;
    return true;
}<|MERGE_RESOLUTION|>--- conflicted
+++ resolved
@@ -29,21 +29,10 @@
 
 bool Controller::select_encoder(size_t encoder_num) {
     if (encoder_num < AXIS_COUNT) {
-<<<<<<< HEAD
         Axis* ax = &axes[encoder_num];
-        if (config_.setpoints_in_cpr) {
-            pos_estimate_src_ = &ax->encoder_.pos_cpr_;
-            pos_wrap_src_ = &ax->encoder_.config_.cpr;
-        } else {
-            pos_estimate_src_ = &ax->encoder_.pos_estimate_;
-            pos_wrap_src_ = nullptr;
-        }
-=======
-        Axis* ax = axes[encoder_num];
         pos_estimate_circular_src_ = &ax->encoder_.pos_circular_;
         pos_wrap_src_ = &config_.circular_setpoint_range;
         pos_estimate_linear_src_ = &ax->encoder_.pos_estimate_;
->>>>>>> 0d018fc7
         pos_estimate_valid_src_ = &ax->encoder_.pos_estimate_valid_;
         vel_estimate_src_ = &ax->encoder_.vel_estimate_;
         vel_estimate_valid_src_ = &ax->encoder_.vel_estimate_valid_;
