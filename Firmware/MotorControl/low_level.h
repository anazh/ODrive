/* Define to prevent recursive inclusion -------------------------------------*/
#ifndef __LOW_LEVEL_H
#define __LOW_LEVEL_H

#ifndef __ODRIVE_MAIN_H
#error "This file should not be included directly. Include odrive_main.h instead."
#endif

#ifdef __cplusplus
extern "C" {
#endif

/* Includes ------------------------------------------------------------------*/
#include <cmsis_os.h>
#include <stdbool.h>
#include <adc.h>

/* Exported types ------------------------------------------------------------*/
/* Exported constants --------------------------------------------------------*/
#define ADC_CHANNEL_COUNT 16
extern const float adc_full_scale;
extern const float adc_ref_voltage;
/* Exported variables --------------------------------------------------------*/
extern float vbus_voltage;
extern bool brake_resistor_armed;
extern uint16_t adc_measurements_[ADC_CHANNEL_COUNT];
/* Exported macro ------------------------------------------------------------*/
/* Exported functions --------------------------------------------------------*/

void safety_critical_arm_motor_pwm(Motor& motor);
bool safety_critical_disarm_motor_pwm(Motor& motor);
void safety_critical_apply_motor_pwm_timings(Motor& motor, uint16_t timings[3]);
void safety_critical_arm_brake_resistor();
void safety_critical_disarm_brake_resistor();
void safety_critical_apply_brake_resistor_timings(uint32_t low_off, uint32_t high_on);

// called from STM platform code
extern "C" {
void pwm_trig_adc_cb(ADC_HandleTypeDef* hadc, bool injected);
void vbus_sense_adc_cb(ADC_HandleTypeDef* hadc, bool injected);
void tim_update_cb(TIM_HandleTypeDef* htim);
void pwm_in_cb(int channel, uint32_t timestamp);
}

// Initalisation
void start_adc_pwm();
void start_pwm(TIM_HandleTypeDef* htim);
void sync_timers(TIM_HandleTypeDef* htim_a, TIM_HandleTypeDef* htim_b,
                 uint16_t TIM_CLOCKSOURCE_ITRx, uint16_t count_offset,
                 TIM_HandleTypeDef* htim_refbase = nullptr);
void start_general_purpose_adc();
float get_adc_voltage(GPIO_TypeDef* GPIO_port, uint16_t GPIO_pin);
void pwm_in_init();

void update_brake_current();

<<<<<<< HEAD
inline uint32_t cpu_enter_critical() {
    uint32_t primask = __get_PRIMASK();
    __disable_irq();
    return primask;
}

inline void cpu_exit_critical(uint32_t priority_mask) {
    __set_PRIMASK(priority_mask);
}
=======
void start_analog_thread();
>>>>>>> cc0f083b

#ifdef __cplusplus
}
#endif

#endif //__LOW_LEVEL_H<|MERGE_RESOLUTION|>--- conflicted
+++ resolved
@@ -51,10 +51,10 @@
 void start_general_purpose_adc();
 float get_adc_voltage(GPIO_TypeDef* GPIO_port, uint16_t GPIO_pin);
 void pwm_in_init();
+void start_analog_thread();
 
 void update_brake_current();
 
-<<<<<<< HEAD
 inline uint32_t cpu_enter_critical() {
     uint32_t primask = __get_PRIMASK();
     __disable_irq();
@@ -64,9 +64,6 @@
 inline void cpu_exit_critical(uint32_t priority_mask) {
     __set_PRIMASK(priority_mask);
 }
-=======
-void start_analog_thread();
->>>>>>> cc0f083b
 
 #ifdef __cplusplus
 }
