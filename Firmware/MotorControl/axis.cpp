--- conflicted
+++ resolved
@@ -130,29 +130,12 @@
 
 // step/direction interface
 void Axis::step_cb() {
-<<<<<<< HEAD
-    const bool dir_pin = dir_gpio_.read();
-    const int32_t dir = (-1 + 2 * dir_pin) * step_dir_active_;
-    controller_.input_pos_ += dir * config_.turns_per_step;
-    controller_.input_pos_updated();
-=======
     if (step_dir_active_) {
-        const bool dir_pin = (dir_port_->IDR & dir_pin_);
+        const bool dir_pin = dir_gpio_.read();
         const float dir = dir_pin ? 1.0f : -1.0f;
         controller_.input_pos_ += dir * config_.turns_per_step;
         controller_.input_pos_updated();
     }
-};
-
-void Axis::load_default_step_dir_pin_config(
-        const AxisHardwareConfig_t& hw_config, Config_t* config) {
-    config->step_gpio_pin = hw_config.step_gpio_pin;
-    config->dir_gpio_pin = hw_config.dir_gpio_pin;
-}
-
-void Axis::load_default_can_id(const int& id, Config_t& config){
-    config.can_node_id = id;
->>>>>>> cbecd470
 }
 
 void Axis::decode_step_dir_pins() {
