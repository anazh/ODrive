
#include <stdlib.h>
#include <functional>
#include "gpio.h"

#include "odrive_main.h"
#include "utils.hpp"
#include "communication/interface_can.hpp"

Axis::Axis(int axis_num,
           uint16_t default_step_gpio_pin,
           uint16_t default_dir_gpio_pin,
           osPriority thread_priority,
           Encoder& encoder,
           SensorlessEstimator& sensorless_estimator,
           Controller& controller,
           Motor& motor,
           TrapezoidalTrajectory& trap,
           Endstop& min_endstop,
           Endstop& max_endstop,
           MechanicalBrake& mechanical_brake)
    : axis_num_(axis_num),
      default_step_gpio_pin_(default_step_gpio_pin),
      default_dir_gpio_pin_(default_dir_gpio_pin),
      thread_priority_(thread_priority),
      encoder_(encoder),
      sensorless_estimator_(sensorless_estimator),
      controller_(controller),
      motor_(motor),
      trap_traj_(trap),
      min_endstop_(min_endstop),
      max_endstop_(max_endstop),
      mechanical_brake_(mechanical_brake)
{
    encoder_.axis_ = this;
    sensorless_estimator_.axis_ = this;
    controller_.axis_ = this;
    motor_.axis_ = this;
    trap_traj_.axis_ = this;
    min_endstop_.axis_ = this;
    max_endstop_.axis_ = this;
    mechanical_brake_.axis_ = this;
}

Axis::LockinConfig_t Axis::default_calibration() {
    Axis::LockinConfig_t config;
    config.current = 10.0f;           // [A]
    config.ramp_time = 0.4f;          // [s]
    config.ramp_distance = 1 * M_PI;  // [rad]
    config.accel = 20.0f;     // [rad/s^2]
    config.vel = 40.0f; // [rad/s]
    config.finish_distance = 100.0f * 2.0f * M_PI;  // [rad]
    config.finish_on_vel = false;
    config.finish_on_distance = true;
    config.finish_on_enc_idx = true;
    return config;
}

Axis::LockinConfig_t Axis::default_sensorless() {
    Axis::LockinConfig_t config;
    config.current = 10.0f;           // [A]
    config.ramp_time = 0.4f;          // [s]
    config.ramp_distance = 1 * M_PI;  // [rad]
    config.accel = 200.0f;     // [rad/s^2]
    config.vel = 400.0f; // [rad/s]
    config.finish_distance = 100.0f;  // [rad]
    config.finish_on_vel = true;
    config.finish_on_distance = false;
    config.finish_on_enc_idx = false;
    return config;
}

static void step_cb_wrapper(void* ctx) {
    reinterpret_cast<Axis*>(ctx)->step_cb();
}

bool Axis::apply_config() {
    config_.parent = this;
    decode_step_dir_pins();
    watchdog_feed();
    return true;
}

void Axis::clear_config() {
    config_ = {};
    config_.step_gpio_pin = default_step_gpio_pin_;
    config_.dir_gpio_pin = default_dir_gpio_pin_;
    config_.can.node_id = axis_num_;
}

static void run_state_machine_loop_wrapper(void* ctx) {
    reinterpret_cast<Axis*>(ctx)->run_state_machine_loop();
    reinterpret_cast<Axis*>(ctx)->thread_id_valid_ = false;
}

// @brief Starts run_state_machine_loop in a new thread
void Axis::start_thread() {
    osThreadDef(thread_def, run_state_machine_loop_wrapper, thread_priority_, 0, stack_size_ / sizeof(StackType_t));
    thread_id_ = osThreadCreate(osThread(thread_def), this);
    thread_id_valid_ = true;
}

/**
 * @brief Blocks until at least one complete control loop has been executed.
 */
bool Axis::wait_for_control_iteration() {
    uint16_t control_iteration_num = odrv.n_evt_control_loop_;
    while (odrv.n_evt_control_loop_ == control_iteration_num) {
        osDelay(1);
    }
    return true;
}

// step/direction interface
void Axis::step_cb() {
    if (step_dir_active_) {
        const bool dir_pin = dir_gpio_.read();
        const float dir = dir_pin ? 1.0f : -1.0f;
        controller_.input_pos_ += dir * config_.turns_per_step;
        controller_.input_pos_updated();
    }
}

void Axis::decode_step_dir_pins() {
    step_gpio_ = get_gpio(config_.step_gpio_pin);
    dir_gpio_ = get_gpio(config_.dir_gpio_pin);
}

// @brief (de)activates step/dir input
void Axis::set_step_dir_active(bool active) {
    if (active) {
        // Subscribe to rising edges of the step GPIO
        if (!step_gpio_.subscribe(true, false, step_cb_wrapper, this)) {
            odrv.misconfigured_ = true;
        }

        step_dir_active_ = true;
    } else {
        step_dir_active_ = false;

        // Unsubscribe from step GPIO
        // TODO: if we change the GPIO while the subscription is active and then
        // unsubscribe then the unsubscribe is for the wrong pin.
        step_gpio_.unsubscribe();
    }
}

// @brief Do axis level checks and call subcomponent do_checks
// Returns true if everything is ok.
bool Axis::do_checks(uint32_t timestamp) {
    // Sub-components should use set_error which will propegate to this error_
    motor_.effective_current_lim();
<<<<<<< HEAD
    for (ThermistorCurrentLimiter* thermistor : thermistors_) {
        thermistor->do_checks();
    }
    motor_.do_checks(timestamp);
    // encoder_.do_checks();
    // sensorless_estimator_.do_checks();
    // controller_.do_checks();
=======
    motor_.do_checks();
>>>>>>> 9594c477

    // Check for endstop presses
    if (min_endstop_.config_.enabled && min_endstop_.rose() && !(current_state_ == AXIS_STATE_HOMING)) {
        error_ |= ERROR_MIN_ENDSTOP_PRESSED;
    } else if (max_endstop_.config_.enabled && max_endstop_.rose() && !(current_state_ == AXIS_STATE_HOMING)) {
        error_ |= ERROR_MAX_ENDSTOP_PRESSED;
    }

    return check_for_errors();
}

<<<<<<< HEAD
=======
// @brief Update all esitmators
bool Axis::do_updates() {
    // Sub-components should use set_error which will propegate to this error_


    task_times_.encoder_update.beginTimer();
    encoder_.update();
    task_times_.encoder_update.stopTimer();

    task_times_.sensorless_update.beginTimer();
    sensorless_estimator_.update();
    task_times_.sensorless_update.stopTimer();

    task_times_.thermistor_update.beginTimer();
    motor_.fet_thermistor_.update();
    motor_.motor_thermistor_.update();
    task_times_.thermistor_update.stopTimer();

    task_times_.min_endstop_update.beginTimer();
    min_endstop_.update();
    task_times_.min_endstop_update.stopTimer();

    task_times_.max_endstop_update.beginTimer();
    max_endstop_.update();
    task_times_.max_endstop_update.stopTimer();

    bool ret = check_for_errors();
    odCAN->send_cyclic(*this);
    return ret;
}

>>>>>>> 9594c477
// @brief Feed the watchdog to prevent watchdog timeouts.
void Axis::watchdog_feed() {
    watchdog_current_value_ = get_watchdog_reset();
}

// @brief Check the watchdog timer for expiration. Also sets the watchdog error bit if expired.
bool Axis::watchdog_check() {
    if (!config_.enable_watchdog) return true;

    // explicit check here to ensure that we don't underflow back to UINT32_MAX
    if (watchdog_current_value_ > 0) {
        watchdog_current_value_--;
        return true;
    } else {
        error_ |= ERROR_WATCHDOG_TIMER_EXPIRED;
        return false;
    }
}

bool Axis::run_lockin_spin(const LockinConfig_t &lockin_config, bool remain_armed) {
    CRITICAL_SECTION() {
        // Reset state variables
        open_loop_controller_.Idq_setpoint_ = {0.0f, 0.0f};
        open_loop_controller_.Vdq_setpoint_ = {0.0f, 0.0f};
        open_loop_controller_.phase_ = 0.0f;
        open_loop_controller_.phase_vel_ = NAN;

        open_loop_controller_.max_current_ramp_ = lockin_config.current / lockin_config.ramp_time;
        open_loop_controller_.max_voltage_ramp_ = lockin_config.current / lockin_config.ramp_time;
        open_loop_controller_.max_phase_vel_ramp_ = lockin_config.accel;
        open_loop_controller_.target_current_ = motor_.config_.motor_type != Motor::MOTOR_TYPE_GIMBAL ? lockin_config.current : 0.0f;
        open_loop_controller_.target_voltage_ = motor_.config_.motor_type != Motor::MOTOR_TYPE_GIMBAL ? 0.0f : lockin_config.current;
        open_loop_controller_.target_vel_ = lockin_config.vel;
        open_loop_controller_.total_distance_ = 0.0f;

        motor_.current_control_.enable_current_control_src_ = motor_.config_.motor_type != Motor::MOTOR_TYPE_GIMBAL;
        motor_.current_control_.Idq_setpoint_src_.connect_to(&open_loop_controller_.Idq_setpoint_);
        motor_.current_control_.Vdq_setpoint_src_.connect_to(&open_loop_controller_.Vdq_setpoint_);

        motor_.current_control_.phase_src_.connect_to(&open_loop_controller_.phase_);
        async_estimator_.rotor_phase_src_.connect_to(&open_loop_controller_.phase_);
        
        motor_.phase_vel_src_.connect_to(&open_loop_controller_.phase_vel_);
        motor_.current_control_.phase_vel_src_.connect_to(&open_loop_controller_.phase_vel_);
        async_estimator_.rotor_phase_vel_src_.connect_to(&open_loop_controller_.phase_vel_);
    }
    wait_for_control_iteration();

    motor_.arm(&motor_.current_control_);

    bool did_subscribe_to_idx = false;
    bool success = false;
    float dir = lockin_config.vel >= 0.0f ? 1.0f : -1.0f;

    while ((requested_state_ == AXIS_STATE_UNDEFINED) && motor_.is_armed_) {
        bool reached_target_vel = std::abs(open_loop_controller_.phase_vel_.get_any().value_or(0.0f) - lockin_config.vel) <= std::numeric_limits<float>::epsilon();
        bool reached_target_dist = open_loop_controller_.total_distance_.get_any().value_or(0.0f) * dir >= lockin_config.finish_distance * dir;

        // Check if terminal condition is reached
        bool terminal_condition = (reached_target_vel && lockin_config.finish_on_vel)
                               || (reached_target_dist && lockin_config.finish_on_distance)
                               || (encoder_.index_found_ && lockin_config.finish_on_enc_idx);
        if (terminal_condition) {
            success = true;
            break;
        }

        // Activate index pin as soon as target velocity was reached. This is
        // to avoid hitting the index from the wrong direction.
        if (reached_target_vel && !encoder_.index_found_ && !did_subscribe_to_idx) {
            encoder_.set_idx_subscribe(true);
            did_subscribe_to_idx = true;
        }

        osDelay(1);
    }

    if (!success || !remain_armed) {
        motor_.disarm();
    }

    return success;
}


bool Axis::start_closed_loop_control() {
    bool sensorless_mode = config_.enable_sensorless_mode;

    if (sensorless_mode) {
        // TODO: restart if desired
        if (!run_lockin_spin(config_.sensorless_ramp, true)) {
            return false;
        }
    }

    // Hook up the data paths between the components
    CRITICAL_SECTION() {
        if (sensorless_mode) {
            controller_.pos_estimate_linear_src_.disconnect();
            controller_.pos_estimate_circular_src_.disconnect();
            controller_.pos_wrap_src_.disconnect();
            controller_.vel_estimate_src_.connect_to(&sensorless_estimator_.vel_estimate_);
        } else if (controller_.config_.load_encoder_axis < AXIS_COUNT) {
            Axis* ax = &axes[controller_.config_.load_encoder_axis];
            controller_.pos_estimate_circular_src_.connect_to(&ax->encoder_.pos_circular_);
            controller_.pos_wrap_src_.connect_to(&controller_.config_.circular_setpoint_range);
            controller_.pos_estimate_linear_src_.connect_to(&ax->encoder_.pos_estimate_);
            controller_.vel_estimate_src_.connect_to(&ax->encoder_.vel_estimate_);
        } else {
            controller_.pos_estimate_circular_src_.disconnect();
            controller_.pos_estimate_linear_src_.disconnect();
            controller_.pos_wrap_src_.disconnect();
            controller_.vel_estimate_src_.disconnect();
            controller_.set_error(Controller::ERROR_INVALID_LOAD_ENCODER);
            return false;
        }

        // To avoid any transient on startup, we intialize the setpoint to be the current position
        // note - input_pos_ is not set here. It is set to 0 earlier in this method and velocity control is used.
        if (controller_.config_.control_mode >= Controller::CONTROL_MODE_POSITION_CONTROL) {
            std::optional<float> pos_init = (controller_.config_.circular_setpoints ?
                                    controller_.pos_estimate_circular_src_ :
                                    controller_.pos_estimate_linear_src_).get_any();
            if (!pos_init.has_value()) {
                return false;
            } else {
                controller_.pos_setpoint_ = *pos_init;
                controller_.input_pos_ = *pos_init;
            }
        }
        controller_.input_pos_updated();

        // Avoid integrator windup issues
        controller_.vel_integrator_torque_ = 0.0f;

        motor_.torque_setpoint_src_.connect_to(&controller_.torque_output_);
        motor_.direction_ = sensorless_mode ? 1.0f : encoder_.config_.direction;

        motor_.current_control_.enable_current_control_src_ = motor_.config_.motor_type != Motor::MOTOR_TYPE_GIMBAL;
        motor_.current_control_.Idq_setpoint_src_.connect_to(&motor_.Idq_setpoint_);
        motor_.current_control_.Vdq_setpoint_src_.connect_to(&motor_.Vdq_setpoint_);

        OutputPort<float>* phase_src = sensorless_mode ? &sensorless_estimator_.phase_ : &encoder_.phase_;
        motor_.current_control_.phase_src_.connect_to(phase_src);
        async_estimator_.rotor_phase_src_.connect_to(phase_src);
        
        OutputPort<float>* phase_vel_src = sensorless_mode ? &sensorless_estimator_.phase_vel_ : &encoder_.phase_vel_;
        motor_.phase_vel_src_.connect_to(phase_vel_src);
        motor_.current_control_.phase_vel_src_.connect_to(phase_vel_src);
        async_estimator_.rotor_phase_vel_src_.connect_to(phase_vel_src);
        
        if (sensorless_mode) {
            // Make the final velocity of the loĉk-in spin the setpoint of the
            // closed loop controller to allow for smooth transition.
            float vel = config_.sensorless_ramp.vel / (2.0f * M_PI * motor_.config_.pole_pairs);
            controller_.input_vel_ = vel;
            controller_.vel_setpoint_ = vel;
        }
    }

    // In sensorless mode the motor is already armed.
    if (!motor_.is_armed_) {
        wait_for_control_iteration();
        motor_.arm(&motor_.current_control_);
    }

    return true;
}

bool Axis::stop_closed_loop_control() {
    motor_.disarm();
    return check_for_errors();
}

bool Axis::run_closed_loop_control_loop() {
    start_closed_loop_control();
    set_step_dir_active(config_.enable_step_dir);
<<<<<<< HEAD

    while ((requested_state_ == AXIS_STATE_UNDEFINED) && motor_.is_armed_) {
        osDelay(1);
    }
=======
    run_control_loop([this](){
        // Note that all estimators are updated in the loop prefix in run_control_loop
        
        task_times_.controller_update.beginTimer();
        float torque_setpoint;
        if (!controller_.update(&torque_setpoint))
            return error_ |= ERROR_CONTROLLER_FAILED, false;
        task_times_.controller_update.stopTimer();

        task_times_.motor_update.beginTimer();
        float phase_vel = (2*M_PI) * encoder_.vel_estimate_ * motor_.config_.pole_pairs;
        if (!motor_.update(torque_setpoint, encoder_.phase_, phase_vel))
            return false; // set_error should update axis.error_
        task_times_.motor_update.stopTimer();
>>>>>>> 9594c477

    set_step_dir_active(config_.enable_step_dir && config_.step_dir_always_on);
    stop_closed_loop_control();

    return check_for_errors();
}


// Slowly drive in the negative direction at homing_speed until the min endstop is pressed
// When pressed, set the linear count to the offset (default 0), and then go to position 0
bool Axis::run_homing() {
    Controller::ControlMode stored_control_mode = controller_.config_.control_mode;
    Controller::InputMode stored_input_mode = controller_.config_.input_mode;

    // TODO: theoretically this check should be inside the update loop,
    // otherwise someone could disable the endstop while homing is in progress.
    if (!min_endstop_.config_.enabled) {
        return error_ |= ERROR_HOMING_WITHOUT_ENDSTOP, false;
    }

    controller_.config_.control_mode = Controller::CONTROL_MODE_VELOCITY_CONTROL;
    controller_.config_.input_mode = Controller::INPUT_MODE_VEL_RAMP;

    controller_.input_pos_ = 0.0f;
    controller_.input_pos_updated();
    controller_.input_vel_ = -controller_.config_.homing_speed;
    controller_.input_torque_ = 0.0f;

    homing_.is_homed = false;

    start_closed_loop_control();

<<<<<<< HEAD
    while ((requested_state_ == AXIS_STATE_UNDEFINED) && motor_.is_armed_ && !min_endstop_.get_state()) {
        osDelay(1);
    }
=======
    // Driving toward the endstop
    run_control_loop([this](){
        // Note that all estimators are updated in the loop prefix in run_control_loop
        float torque_setpoint;
        if (!controller_.update(&torque_setpoint))
            return error_ |= ERROR_CONTROLLER_FAILED, false;
>>>>>>> 9594c477

    stop_closed_loop_control();

    error_ &= ~ERROR_MIN_ENDSTOP_PRESSED; // clear this error since we deliberately drove into the endstop

    // pos_setpoint is the starting position for the trap_traj so we need to set it.
    controller_.pos_setpoint_ = min_endstop_.config_.offset;
    controller_.vel_setpoint_ = 0.0f;  // Change directions without decelerating

    // Set our current position in encoder counts to make control more logical
    encoder_.set_linear_count((int32_t)(controller_.pos_setpoint_ * encoder_.config_.cpr));

    controller_.config_.control_mode = Controller::CONTROL_MODE_POSITION_CONTROL;
    controller_.config_.input_mode = Controller::INPUT_MODE_TRAP_TRAJ;

    controller_.input_pos_ = 0.0f;
    controller_.input_pos_updated();
    controller_.input_vel_ = 0.0f;
    controller_.input_torque_ = 0.0f;

    start_closed_loop_control();

    while ((requested_state_ == AXIS_STATE_UNDEFINED) && motor_.is_armed_ && !controller_.trajectory_done_) {
        osDelay(1);
    }

    stop_closed_loop_control();

    controller_.config_.control_mode = stored_control_mode;
    controller_.config_.input_mode = stored_input_mode;
    homing_.is_homed = true;

    return check_for_errors();
}

bool Axis::run_idle_loop() {
    mechanical_brake_.engage();
    set_step_dir_active(config_.enable_step_dir && config_.step_dir_always_on);
    while (requested_state_ == AXIS_STATE_UNDEFINED) {
        motor_.setup();
        osDelay(1);
    }
    return check_for_errors();
}

// Infinite loop that does calibration and enters main control loop as appropriate
void Axis::run_state_machine_loop() {

    // Wait for up to 2s for motor to become ready to allow for error-free
    // startup. This delay gives the current sensor calibration time to
    // converge. If the DRV chip is unpowered, the motor will not become ready
    // but we still enter idle state.
    for (size_t i = 0; i < 2000; ++i) {
        if (motor_.current_meas_.has_value()) {
            break;
        }
        osDelay(1);
    }

    sensorless_estimator_.error_ &= ~SensorlessEstimator::ERROR_UNKNOWN_CURRENT_MEASUREMENT;

    for (;;) {
        // Load the task chain if a specific request is pending
        if (requested_state_ != AXIS_STATE_UNDEFINED) {
            size_t pos = 0;
            if (requested_state_ == AXIS_STATE_STARTUP_SEQUENCE) {
                if (config_.startup_motor_calibration)
                    task_chain_[pos++] = AXIS_STATE_MOTOR_CALIBRATION;
                if (config_.startup_encoder_index_search && encoder_.config_.use_index)
                    task_chain_[pos++] = AXIS_STATE_ENCODER_INDEX_SEARCH;
                if (config_.startup_encoder_offset_calibration)
                    task_chain_[pos++] = AXIS_STATE_ENCODER_OFFSET_CALIBRATION;
                if (config_.startup_homing)
                    task_chain_[pos++] = AXIS_STATE_HOMING;
                if (config_.startup_closed_loop_control)
                    task_chain_[pos++] = AXIS_STATE_CLOSED_LOOP_CONTROL;
                task_chain_[pos++] = AXIS_STATE_IDLE;
            } else if (requested_state_ == AXIS_STATE_FULL_CALIBRATION_SEQUENCE) {
                task_chain_[pos++] = AXIS_STATE_MOTOR_CALIBRATION;
                if (encoder_.config_.use_index)
                    task_chain_[pos++] = AXIS_STATE_ENCODER_INDEX_SEARCH;
                task_chain_[pos++] = AXIS_STATE_ENCODER_OFFSET_CALIBRATION;
                task_chain_[pos++] = AXIS_STATE_IDLE;
            } else if (requested_state_ != AXIS_STATE_UNDEFINED) {
                task_chain_[pos++] = requested_state_;
                task_chain_[pos++] = AXIS_STATE_IDLE;
            }
            task_chain_[pos++] = AXIS_STATE_UNDEFINED;  // TODO: bounds checking
            requested_state_ = AXIS_STATE_UNDEFINED;
            // Auto-clear any invalid state error
            error_ &= ~ERROR_INVALID_STATE;
        }

        // Note that current_state is a reference to task_chain_[0]

        // Run the specified state
        // Handlers should exit if requested_state != AXIS_STATE_UNDEFINED
        bool status;
        switch (current_state_) {
            case AXIS_STATE_MOTOR_CALIBRATION: {
                status = motor_.run_calibration();
            } break;

            case AXIS_STATE_ENCODER_INDEX_SEARCH: {
                if (!motor_.is_calibrated_)
                    goto invalid_state_label;

                status = encoder_.run_index_search();
            } break;

            case AXIS_STATE_ENCODER_DIR_FIND: {
                if (!motor_.is_calibrated_)
                    goto invalid_state_label;

                status = encoder_.run_direction_find();
            } break;

            case AXIS_STATE_HOMING: {
                status = run_homing();
            } break;

            case AXIS_STATE_ENCODER_OFFSET_CALIBRATION: {
                if (!motor_.is_calibrated_)
                    goto invalid_state_label;
                status = encoder_.run_offset_calibration();
            } break;

            case AXIS_STATE_LOCKIN_SPIN: {
                if (!motor_.is_calibrated_ || encoder_.config_.direction==0)
                    goto invalid_state_label;
                status = run_lockin_spin(config_.general_lockin, false);
            } break;

            case AXIS_STATE_CLOSED_LOOP_CONTROL: {
                if (!motor_.is_calibrated_ || (encoder_.config_.direction==0 && !config_.enable_sensorless_mode))
                    goto invalid_state_label;
                watchdog_feed();
                status = run_closed_loop_control_loop();
            } break;

            case AXIS_STATE_IDLE: {
                run_idle_loop();
                status = true;
            } break;

            default:
            invalid_state_label:
                error_ |= ERROR_INVALID_STATE;
                status = false;  // this will set the state to idle
                break;
        }

        // If the state failed, go to idle, else advance task chain
        if (!status) {
            std::fill(task_chain_.begin(), task_chain_.end(), AXIS_STATE_UNDEFINED);
            current_state_ = AXIS_STATE_IDLE;
        } else {
            std::rotate(task_chain_.begin(), task_chain_.begin() + 1, task_chain_.end());
            task_chain_.back() = AXIS_STATE_UNDEFINED;
        }
    }
}<|MERGE_RESOLUTION|>--- conflicted
+++ resolved
@@ -150,17 +150,7 @@
 bool Axis::do_checks(uint32_t timestamp) {
     // Sub-components should use set_error which will propegate to this error_
     motor_.effective_current_lim();
-<<<<<<< HEAD
-    for (ThermistorCurrentLimiter* thermistor : thermistors_) {
-        thermistor->do_checks();
-    }
     motor_.do_checks(timestamp);
-    // encoder_.do_checks();
-    // sensorless_estimator_.do_checks();
-    // controller_.do_checks();
-=======
-    motor_.do_checks();
->>>>>>> 9594c477
 
     // Check for endstop presses
     if (min_endstop_.config_.enabled && min_endstop_.rose() && !(current_state_ == AXIS_STATE_HOMING)) {
@@ -172,40 +162,6 @@
     return check_for_errors();
 }
 
-<<<<<<< HEAD
-=======
-// @brief Update all esitmators
-bool Axis::do_updates() {
-    // Sub-components should use set_error which will propegate to this error_
-
-
-    task_times_.encoder_update.beginTimer();
-    encoder_.update();
-    task_times_.encoder_update.stopTimer();
-
-    task_times_.sensorless_update.beginTimer();
-    sensorless_estimator_.update();
-    task_times_.sensorless_update.stopTimer();
-
-    task_times_.thermistor_update.beginTimer();
-    motor_.fet_thermistor_.update();
-    motor_.motor_thermistor_.update();
-    task_times_.thermistor_update.stopTimer();
-
-    task_times_.min_endstop_update.beginTimer();
-    min_endstop_.update();
-    task_times_.min_endstop_update.stopTimer();
-
-    task_times_.max_endstop_update.beginTimer();
-    max_endstop_.update();
-    task_times_.max_endstop_update.stopTimer();
-
-    bool ret = check_for_errors();
-    odCAN->send_cyclic(*this);
-    return ret;
-}
-
->>>>>>> 9594c477
 // @brief Feed the watchdog to prevent watchdog timeouts.
 void Axis::watchdog_feed() {
     watchdog_current_value_ = get_watchdog_reset();
@@ -231,7 +187,7 @@
         open_loop_controller_.Idq_setpoint_ = {0.0f, 0.0f};
         open_loop_controller_.Vdq_setpoint_ = {0.0f, 0.0f};
         open_loop_controller_.phase_ = 0.0f;
-        open_loop_controller_.phase_vel_ = NAN;
+        open_loop_controller_.phase_vel_ = 0.0f;
 
         open_loop_controller_.max_current_ramp_ = lockin_config.current / lockin_config.ramp_time;
         open_loop_controller_.max_voltage_ramp_ = lockin_config.current / lockin_config.ramp_time;
@@ -383,27 +339,10 @@
 bool Axis::run_closed_loop_control_loop() {
     start_closed_loop_control();
     set_step_dir_active(config_.enable_step_dir);
-<<<<<<< HEAD
 
     while ((requested_state_ == AXIS_STATE_UNDEFINED) && motor_.is_armed_) {
         osDelay(1);
     }
-=======
-    run_control_loop([this](){
-        // Note that all estimators are updated in the loop prefix in run_control_loop
-        
-        task_times_.controller_update.beginTimer();
-        float torque_setpoint;
-        if (!controller_.update(&torque_setpoint))
-            return error_ |= ERROR_CONTROLLER_FAILED, false;
-        task_times_.controller_update.stopTimer();
-
-        task_times_.motor_update.beginTimer();
-        float phase_vel = (2*M_PI) * encoder_.vel_estimate_ * motor_.config_.pole_pairs;
-        if (!motor_.update(torque_setpoint, encoder_.phase_, phase_vel))
-            return false; // set_error should update axis.error_
-        task_times_.motor_update.stopTimer();
->>>>>>> 9594c477
 
     set_step_dir_active(config_.enable_step_dir && config_.step_dir_always_on);
     stop_closed_loop_control();
@@ -436,18 +375,10 @@
 
     start_closed_loop_control();
 
-<<<<<<< HEAD
+    // Driving toward the endstop
     while ((requested_state_ == AXIS_STATE_UNDEFINED) && motor_.is_armed_ && !min_endstop_.get_state()) {
         osDelay(1);
     }
-=======
-    // Driving toward the endstop
-    run_control_loop([this](){
-        // Note that all estimators are updated in the loop prefix in run_control_loop
-        float torque_setpoint;
-        if (!controller_.update(&torque_setpoint))
-            return error_ |= ERROR_CONTROLLER_FAILED, false;
->>>>>>> 9594c477
 
     stop_closed_loop_control();
 
