--- conflicted
+++ resolved
@@ -2,7 +2,6 @@
 #include <utils.hpp>
 #include <board.h>
 
-<<<<<<< HEAD
 
 // Compute rising edge timings (0.0 - 1.0) as a function of alpha-beta
 // as per the magnitude invariant clarke transform
@@ -10,12 +9,6 @@
 // Returns true on success, and false if the input was out of range
 std::tuple<float, float, float, bool> SVM(float alpha, float beta) {
     float tA, tB, tC;
-=======
-#include <tim.h>
-
-
-int SVM(float alpha, float beta, float* tA, float* tB, float* tC) {
->>>>>>> f9fa06c8
     int Sextant;
 
     if (beta >= 0.0f) {
