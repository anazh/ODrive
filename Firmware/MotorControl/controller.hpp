--- conflicted
+++ resolved
@@ -54,7 +54,6 @@
         float pos_gain = 20.0f;  // [(counts/s) / counts]
         float vel_gain = 5.0f / 10000.0f;  // [A/(counts/s)]
         // float vel_gain = 5.0f / 200.0f, // [A/(rad/s)] <sensorless example>
-<<<<<<< HEAD
         float vel_integrator_gain    = 10.0f / 10000.0f;  // [A/(counts/s * s)]
         float vel_limit              = 20000.0f;          // [counts/s] Infinity to disable.
         float vel_limit_tolerance    = 1.2f;              // ratio to vel_lim. Infinity to disable.
@@ -73,14 +72,6 @@
         uint8_t axis_to_mirror        = -1;
         float mirror_ratio            = 1.0f;
         uint8_t load_encoder_axis     = -1; // default depends on Axis number and is set in load_configuration()
-=======
-        float vel_integrator_gain = 10.0f / 10000.0f;  // [A/(counts/s * s)]
-        float vel_limit = 20000.0f;        // [counts/s]
-        float vel_limit_tolerance = 1.2f;  // ratio to vel_lim. 0.0f to disable
-        bool vel_ramp_enable = false;
-        float vel_ramp_rate = 10000.0f;  // [(counts/s) / s]
-        bool setpoints_in_cpr = false;
->>>>>>> 50d06576
     };
 
     explicit Controller(Config_t& config);
@@ -123,10 +114,7 @@
     // float vel_setpoint = 800.0f; <sensorless example>
     float vel_integrator_current_ = 0.0f;  // [A]
     float current_setpoint_ = 0.0f;        // [A]
-<<<<<<< HEAD
-=======
     float vel_ramp_target_ = 0.0f;
->>>>>>> 50d06576
 
     float input_pos_ = 0.0f;
     float input_vel_ = 0.0f;
@@ -154,13 +142,9 @@
             make_protocol_ro_property("current_setpoint", &current_setpoint_),
             make_protocol_ro_property("trajectory_done", &trajectory_done_),
             make_protocol_property("vel_integrator_current", &vel_integrator_current_),
-<<<<<<< HEAD
+            make_protocol_property("vel_ramp_target", &vel_ramp_target_),
             make_protocol_property("anticogging_valid", &anticogging_valid_),
             make_protocol_property("gain_scheduling_width", &config_.gain_scheduling_width),
-=======
-            make_protocol_property("current_setpoint", &current_setpoint_),
-            make_protocol_property("vel_ramp_target", &vel_ramp_target_),
->>>>>>> 50d06576
             make_protocol_object("config",
                 make_protocol_property("enable_vel_limit", &config_.enable_vel_limit),
                 make_protocol_property("enable_current_mode_vel_limit", &config_.enable_current_vel_limit),
