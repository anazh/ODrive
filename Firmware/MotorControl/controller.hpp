--- conflicted
+++ resolved
@@ -52,15 +52,12 @@
         float vel_limit_tolerance = 1.2f;  // ratio to vel_lim. 0.0f to disable
         float vel_ramp_rate = 10000.0f;  // [(counts/s) / s]
         bool setpoints_in_cpr = false;
-<<<<<<< HEAD
         float inertia = 0.0f;      // [A/(count/s^2)]
         float input_filter_bandwidth = 2.0f; // [1/s]
         float homing_speed = 2000.0f;   // [counts/s]
         Anticogging_t anticogging;
-=======
         float gain_scheduling_width = 10.0f;
         bool enable_gain_scheduling = false;
->>>>>>> 05711d1e
     };
 
     explicit Controller(Config_t& config);
@@ -124,15 +121,9 @@
             make_protocol_ro_property("current_setpoint", &current_setpoint_),
             make_protocol_ro_property("trajectory_done", &trajectory_done_),
             make_protocol_property("vel_integrator_current", &vel_integrator_current_),
-<<<<<<< HEAD
             make_protocol_property("anticogging_valid", &anticogging_valid_),
-=======
-            make_protocol_property("current_setpoint", &current_setpoint_),
-            make_protocol_property("vel_ramp_target", &vel_ramp_target_),
-            make_protocol_property("vel_ramp_enable", &vel_ramp_enable_),
             make_protocol_property("gain_scheduling_width", &config_.gain_scheduling_width),
             make_protocol_property("enable_gain_scheduling", &config_.enable_gain_scheduling),
->>>>>>> 05711d1e
             make_protocol_object("config",
                 make_protocol_property("control_mode", &config_.control_mode),
                 make_protocol_property("input_mode", &config_.input_mode),
