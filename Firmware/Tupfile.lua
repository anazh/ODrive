
tup.include('build.lua')

-- If we simply invoke python or python3 on a pristine Windows 10, it will try
-- to open the Microsoft Store which will not work and hang tup instead. The
-- command "python --version" does not open the Microsoft Store.
-- On some systems this may return a python2 command if Python3 is not installed.
function find_python3()
<<<<<<< HEAD
    success, python_version = run_now("python3 --version")
    if success and string.match(python_version, "Python 3") then return "python3" end
    success, python_version = run_now("python --version")
    if success and string.match(python_version, "Python 3") then return "python" end
=======
    success, python_version = run_now("python --version")
    if success and string.match(python_version, "Python 3") then return "python" end
    success, python_version = run_now("python3 --version")
    if success and string.match(python_version, "Python 3") then return "python3" end
>>>>>>> c8f46bbb
    error("Python 3 not found.")
end

python_command = find_python3()
print('Using python command "'..python_command..'"')

tup.frule{inputs={'fibre/cpp/interfaces_template.j2'}, command=python_command..' interface_generator.py --definitions odrive-interface.yaml --template %f --output %o', outputs='autogen/interfaces.hpp'}
tup.frule{inputs={'fibre/cpp/function_stubs_template.j2'}, command=python_command..' interface_generator.py --definitions odrive-interface.yaml --template %f --output %o', outputs='autogen/function_stubs.hpp'}
tup.frule{inputs={'fibre/cpp/endpoints_template.j2'}, command=python_command..' interface_generator.py --definitions odrive-interface.yaml --generate-endpoints ODrive --template %f --output %o', outputs='autogen/endpoints.hpp'}
tup.frule{inputs={'fibre/cpp/type_info_template.j2'}, command=python_command..' interface_generator.py --definitions odrive-interface.yaml --template %f --output %o', outputs='autogen/type_info.hpp'}

-- Note: we currently check this file into source control for two reasons:
--  - Don't require tup to run in order to use odrivetool from the repo
--  - On Windows, tup is unhappy with writing outside of the tup directory
-- TODO: use CI to verify that on PRs the enums.py file is consistent with the YAML.
--tup.frule{command=python_command..' interface_generator.py --definitions odrive-interface.yaml --template enums_template.j2 --output ../tools/odrive/enums.py'}

tup.frule{
    command=python_command..' ../tools/odrive/version.py --output %o',
    outputs={'autogen/version.h'}
}


-- Switch between board versions
boardversion = tup.getconfig("BOARD_VERSION")
if boardversion == "v3.1" then
    boarddir = 'Board/v3' -- currently all platform code is in the same v3.3 directory
    FLAGS += "-DHW_VERSION_MAJOR=3 -DHW_VERSION_MINOR=1"
    FLAGS += "-DHW_VERSION_VOLTAGE=24"
elseif boardversion == "v3.2" then
    boarddir = 'Board/v3'
    FLAGS += "-DHW_VERSION_MAJOR=3 -DHW_VERSION_MINOR=2"
    FLAGS += "-DHW_VERSION_VOLTAGE=24"
elseif boardversion == "v3.3" then
    boarddir = 'Board/v3'
    FLAGS += "-DHW_VERSION_MAJOR=3 -DHW_VERSION_MINOR=3"
    FLAGS += "-DHW_VERSION_VOLTAGE=24"
elseif boardversion == "v3.4-24V" then
    boarddir = 'Board/v3'
    FLAGS += "-DHW_VERSION_MAJOR=3 -DHW_VERSION_MINOR=4"
    FLAGS += "-DHW_VERSION_VOLTAGE=24"
elseif boardversion == "v3.4-48V" then
    boarddir = 'Board/v3'
    FLAGS += "-DHW_VERSION_MAJOR=3 -DHW_VERSION_MINOR=4"
    FLAGS += "-DHW_VERSION_VOLTAGE=48"
elseif boardversion == "v3.5-24V" then
    boarddir = 'Board/v3'
    FLAGS += "-DHW_VERSION_MAJOR=3 -DHW_VERSION_MINOR=5"
    FLAGS += "-DHW_VERSION_VOLTAGE=24"
elseif boardversion == "v3.5-48V" then
    boarddir = 'Board/v3'
    FLAGS += "-DHW_VERSION_MAJOR=3 -DHW_VERSION_MINOR=5"
    FLAGS += "-DHW_VERSION_VOLTAGE=48"
elseif boardversion == "v3.6-24V" then
    boarddir = 'Board/v3'
    FLAGS += "-DHW_VERSION_MAJOR=3 -DHW_VERSION_MINOR=6"
    FLAGS += "-DHW_VERSION_VOLTAGE=24"
elseif boardversion == "v3.6-56V" then
    boarddir = 'Board/v3'
    FLAGS += "-DHW_VERSION_MAJOR=3 -DHW_VERSION_MINOR=6"
    FLAGS += "-DHW_VERSION_VOLTAGE=56"
elseif boardversion == "" then
    error("board version not specified - take a look at tup.config.default")
else
    error("unknown board version "..boardversion)
end
buildsuffix = boardversion

-- USB I/O settings
if tup.getconfig("USB_PROTOCOL") == "native" or tup.getconfig("USB_PROTOCOL") == "" then
    FLAGS += "-DUSB_PROTOCOL_NATIVE"
elseif tup.getconfig("USB_PROTOCOL") == "native-stream" then
    FLAGS += "-DUSB_PROTOCOL_NATIVE_STREAM_BASED"
elseif tup.getconfig("USB_PROTOCOL") == "stdout" then
    FLAGS += "-DUSB_PROTOCOL_STDOUT"
elseif tup.getconfig("USB_PROTOCOL") == "none" then
    FLAGS += "-DUSB_PROTOCOL_NONE"
else
    error("unknown USB protocol")
end

-- UART I/O settings
if tup.getconfig("UART_PROTOCOL") == "native" then
    FLAGS += "-DUART_PROTOCOL_NATIVE"
elseif tup.getconfig("UART_PROTOCOL") == "ascii" or tup.getconfig("UART_PROTOCOL") == "" then
    FLAGS += "-DUART_PROTOCOL_ASCII"
elseif tup.getconfig("UART_PROTOCOL") == "stdout" then
    FLAGS += "-DUART_PROTOCOL_STDOUT"
elseif tup.getconfig("UART_PROTOCOL") == "none" then
    FLAGS += "-DUART_PROTOCOL_NONE"
else
    error("unknown UART protocol "..tup.getconfig("UART_PROTOCOL"))
end

-- GPIO settings
if tup.getconfig("STEP_DIR") == "y" then
    if tup.getconfig("UART_PROTOCOL") == "none" then
        FLAGS += "-DUSE_GPIO_MODE_STEP_DIR"
    else
        error("Step/dir mode conflicts with UART. Set CONFIG_UART_PROTOCOL to none.")
    end
end

-- Compiler settings
if tup.getconfig("STRICT") == "true" then
    FLAGS += '-Werror'
end

-- C-specific flags
FLAGS += '-D__weak="__attribute__((weak))"'
FLAGS += '-D__packed="__attribute__((__packed__))"'
FLAGS += '-DUSE_HAL_DRIVER'
FLAGS += '-DSTM32F405xx'

FLAGS += '-mthumb'
FLAGS += '-mcpu=cortex-m4'
FLAGS += '-mfpu=fpv4-sp-d16'
FLAGS += '-mfloat-abi=hard'
FLAGS += { '-Wall', '-Wdouble-promotion', '-Wfloat-conversion', '-fdata-sections', '-ffunction-sections'}

-- linker flags
LDFLAGS += '-T'..boarddir..'/STM32F405RGTx_FLASH.ld'
LDFLAGS += '-L'..boarddir..'/Drivers/CMSIS/Lib' -- lib dir
LDFLAGS += '-lc -lm -lnosys -larm_cortexM4lf_math' -- libs
LDFLAGS += '-mthumb -mcpu=cortex-m4 -mfpu=fpv4-sp-d16 -mfloat-abi=hard -specs=nosys.specs -specs=nano.specs -u _printf_float -u _scanf_float -Wl,--cref -Wl,--gc-sections'
LDFLAGS += '-Wl,--undefined=uxTopUsedPriority'

-- debug build
if tup.getconfig("DEBUG") == "true" then
    FLAGS += '-g -gdwarf-2'
    OPT += '-Og'
else
    OPT += '-O2'
end

-- common flags for ASM, C and C++
OPT += '-ffast-math -fno-finite-math-only'
tup.append_table(FLAGS, OPT)
tup.append_table(LDFLAGS, OPT)

toolchain = GCCToolchain('arm-none-eabi-', 'build', FLAGS, LDFLAGS)


-- Load list of source files Makefile that was autogenerated by CubeMX
vars = parse_makefile_vars(boarddir..'/Makefile')
all_stm_sources = (vars['C_SOURCES'] or '')..' '..(vars['CPP_SOURCES'] or '')..' '..(vars['ASM_SOURCES'] or '')
for src in string.gmatch(all_stm_sources, "%S+") do
    stm_sources += boarddir..'/'..src
end
for src in string.gmatch(vars['C_INCLUDES'] or '', "%S+") do
    stm_includes += boarddir..'/'..string.sub(src, 3, -1) -- remove "-I" from each include path
end

-- TODO: cleaner separation of the platform code and the rest
stm_includes += '.'
stm_includes += 'Drivers/DRV8301'
stm_sources += boarddir..'/Src/syscalls.c'
build{
    name='stm_platform',
    type='objects',
    toolchains={toolchain},
    packages={},
    sources=stm_sources,
    includes=stm_includes
}


build{
    name='ODriveFirmware',
    toolchains={toolchain},
    --toolchains={LLVMToolchain('x86_64', {'-Ofast'}, {'-flto'})},
    packages={'stm_platform'},
    sources={
        'Drivers/DRV8301/drv8301.c',
        'MotorControl/utils.cpp',
        'MotorControl/arm_sin_f32.c',
        'MotorControl/arm_cos_f32.c',
        'MotorControl/low_level.cpp',
        'MotorControl/nvm.c',
        'MotorControl/axis.cpp',
        'MotorControl/motor.cpp',
        'MotorControl/encoder.cpp',
        'MotorControl/endstop.cpp',
        'MotorControl/controller.cpp',
        'MotorControl/sensorless_estimator.cpp',
        'MotorControl/trapTraj.cpp',
        'MotorControl/main.cpp',
        'communication/can_simple.cpp',
        'communication/communication.cpp',
        'communication/ascii_protocol.cpp',
        'communication/interface_uart.cpp',
        'communication/interface_usb.cpp',
        'communication/interface_can.cpp',
        'communication/interface_i2c.cpp',
        'fibre/cpp/protocol.cpp',
        'FreeRTOS-openocd.c'
    },
    includes={
        'Drivers/DRV8301',
        'MotorControl',
        'fibre/cpp/include',
        '.',
        "doctest"
    }
}

if tup.getconfig('DOCTEST') == 'true' then
    TEST_INCLUDES = '-I. -I./MotorControl -I./fibre/cpp/include -I./Drivers/DRV8301 -I./doctest'
    tup.foreach_rule('Tests/*.cpp', 'g++ -O3 -std=c++17 '..TEST_INCLUDES..' -c %f -o %o', 'Tests/bin/%B.o')
    tup.frule{inputs='Tests/bin/*.o', command='g++ %f -o %o', outputs='Tests/test_runner.exe'}
    tup.frule{inputs='Tests/test_runner.exe', command='%f'}
end<|MERGE_RESOLUTION|>--- conflicted
+++ resolved
@@ -6,17 +6,10 @@
 -- command "python --version" does not open the Microsoft Store.
 -- On some systems this may return a python2 command if Python3 is not installed.
 function find_python3()
-<<<<<<< HEAD
-    success, python_version = run_now("python3 --version")
-    if success and string.match(python_version, "Python 3") then return "python3" end
-    success, python_version = run_now("python --version")
-    if success and string.match(python_version, "Python 3") then return "python" end
-=======
     success, python_version = run_now("python --version")
     if success and string.match(python_version, "Python 3") then return "python" end
     success, python_version = run_now("python3 --version")
     if success and string.match(python_version, "Python 3") then return "python3" end
->>>>>>> c8f46bbb
     error("Python 3 not found.")
 end
 
