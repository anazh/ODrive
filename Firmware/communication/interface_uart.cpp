--- conflicted
+++ resolved
@@ -64,19 +64,10 @@
     (void) ctx;
 
     for (;;) {
-<<<<<<< HEAD
-        osDelay(1);
-
-        // Check for UART errors and restart recieve DMA transfer if required
+        // Check for UART errors and restart receive DMA transfer if required
         if (huart_->RxState != HAL_UART_STATE_BUSY_RX) {
             HAL_UART_AbortReceive(huart_);
             HAL_UART_Receive_DMA(huart_, dma_rx_buffer, sizeof(dma_rx_buffer));
-=======
-        // Check for UART errors and restart receive DMA transfer if required
-        if (huart4.RxState != HAL_UART_STATE_BUSY_RX) {
-            HAL_UART_AbortReceive(&huart4);
-            HAL_UART_Receive_DMA(&huart4, dma_rx_buffer, sizeof(dma_rx_buffer));
->>>>>>> cbecd470
             dma_last_rcv_idx = 0;
         }
         // Fetch the circular buffer "write pointer", where it would write next
