/**
  ******************************************************************************
  * @file           : syscalls.c
  * @brief          : This file implements printf functionality
  ******************************************************************************
*/

<<<<<<< HEAD
#include  <sys/unistd.h>
#include <usbd_cdc_if.h>
#include <usart.h>
#include <legacy_commands.h>

=======
#include <cmsis_os.h>
#include <commands.h>
#include <freertos_vars.h>
#include <sys/unistd.h>
#include <usart.h>
#include <usbd_cdc_if.h>
>>>>>>> e202b86a

//int _read(int file, char *data, int len) {}
//int _close(int file) {}
//int _lseek(int file, int ptr, int dir) {}
//int _fstat(int file, struct stat *st) {}
//int _isatty(int file) {}

#define UART_TX_BUFFER_SIZE 64
static uint8_t uart_tx_buf[UART_TX_BUFFER_SIZE];

int _write(int file, char* data, int len) {
    //number of bytes written
    int written = 0;
    switch (serial_printf_select) {
        case SERIAL_PRINTF_IS_USB: {
            // Wait on semaphore for the interface to be available
            // Note that the USB driver will release the interface again when the TX completes
            const uint32_t usb_tx_timeout = 100; // ms
            osStatus sem_stat = osSemaphoreWait(sem_usb_tx, usb_tx_timeout);
            if (sem_stat == osOK) {
                uint8_t status = CDC_Transmit_FS((uint8_t*)data, len);  // transmit over CDC
                written = (status == USBD_OK) ? len : 0;
            } // If the semaphore times out, we simply leave "written" as 0
        } break;

        case SERIAL_PRINTF_IS_UART: {
            //Check length
            if (len > UART_TX_BUFFER_SIZE)
                return 0;
            // Wait on semaphore for the interface to be available
            // Note that HAL_UART_TxCpltCallback will release the interface again when the TX completes
            const uint32_t uart_tx_timeout = 100; // ms
            osStatus sem_stat = osSemaphoreWait(sem_uart_dma, uart_tx_timeout);
            if (sem_stat == osOK) {
                memcpy(uart_tx_buf, data, len);                    // memcpy data into uart_tx_buf
                HAL_UART_Transmit_DMA(&huart4, uart_tx_buf, len);  // Start DMA background transfer
            } // If the semaphore times out, we simply leave "written" as 0
        } break;

        default: {
            written = 0;
        } break;
    }

    return written;
}

void HAL_UART_TxCpltCallback(UART_HandleTypeDef* huart) {
    osSemaphoreRelease(sem_uart_dma);
}<|MERGE_RESOLUTION|>--- conflicted
+++ resolved
@@ -5,20 +5,13 @@
   ******************************************************************************
 */
 
-<<<<<<< HEAD
-#include  <sys/unistd.h>
-#include <usbd_cdc_if.h>
-#include <usart.h>
-#include <legacy_commands.h>
-
-=======
 #include <cmsis_os.h>
-#include <commands.h>
 #include <freertos_vars.h>
 #include <sys/unistd.h>
 #include <usart.h>
 #include <usbd_cdc_if.h>
->>>>>>> e202b86a
+#include <legacy_commands.h> // TODO: make serial_printf_select constant
+
 
 //int _read(int file, char *data, int len) {}
 //int _close(int file) {}
