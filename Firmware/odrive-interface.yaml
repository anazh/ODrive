---
version:  0.0.1
ns:       com.odriverobotics
summary:  ODrive Interface Definitions

dictionary: [ODrive] # Prevent the word 'ODrive' from being detected as two words 'O' and 'Drive'

userdata:
  c_preamble: |
    #include <tuple>
    using float2D = std::pair<float, float>;
    struct Iph_ABC_t { float phA; float phB; float phC; };

interfaces:
  ODrive:
    c_is_class: True
    brief: Toplevel interface of your ODrive.
    doc: |
      The odrv0, odrv1, ... objects that appear in odrivetool implement this
      toplevel interface.
    attributes:
      error:
        nullflag: NONE
        flags:
          CONTROL_ITERATION_MISSED:
            brief: At least one control iteration was missed.
            doc: |
              The main control loop is supposed to runs at a fixed frequency.
              If the device is computationally overloaded (e.g. too many active
              components) it's possible that one or more control iterations
              are skipped.
          DC_BUS_UNDER_VOLTAGE:
            brief: The DC voltage fell below the limit configured in `config.dc_bus_undervoltage_trip_level`.
            doc: |
              Confirm that your power leads are connected securely. For initial
              testing a 12V PSU which can supply a couple of amps should be
              sufficient while the use of low current ‘wall wart’ plug packs may
              lead to inconsistent behaviour and is not recommended.

              You can monitor your PSU voltage using liveplotter in odrivetool
              by entering `start_liveplotter(lambda: [odrv0.vbus_voltage])`. If
              you see your votlage drop below `config.dc_bus_undervoltage_trip_level`
              (default: ~ 8V) then you will trip this error. Even a relatively
              small motor can draw multiple kW momentary and so unless you have
              a very large PSU or are running of a battery you may encounter
              this error when executing high speed movements with a high current
              limit. To limit your PSU power draw you can limit your motor
              current and/or velocity limit `controller.config.vel_limit` and
              `motor.config.current_lim`.
          DC_BUS_OVER_VOLTAGE:
            brief: The DC voltage exceeded the limit configured in `config.dc_bus_overvoltage_trip_level`.
            doc: |
              Confirm that you have a brake resistor of the correct value
              connected securely and that `config.brake_resistance` is set to
              the value of your brake resistor.

              You can monitor your PSU voltage using liveplotter in odrivetool
              by entering `start_liveplotter(lambda: [odrv0.vbus_voltage])`. If
              during a move you see the voltage rise above your PSU’s nominal
              set voltage then you have your brake resistance set too low. This
              may happen if you are using long wires or small gauge wires to
              connect your brake resistor to your odrive which will added extra
              resistance. This extra resistance needs to be accounted for to
              prevent this voltage spike. If you have checked all your
              connections you can also try increasing your brake resistance by
              ~ 0.01 Ohm at a time to a maximum of 0.05 greater than your brake
              resistor value.
          DC_BUS_OVER_REGEN_CURRENT:
            doc: |
              Current flowing back into the power supply exceeded `odrv.config.dc_max_negative_current`.
              This can happen if your brake resistor is unable to handle the braking current. Check that
              `(V_power_supply / Brake_resistance) > (total motor.config.current_lim + total motor.config.current_lim_margin)`.
          DC_BUS_OVER_CURRENT:
            doc: |
              Too much current was pulled from the power supply. `odrv.ibus` exceeded `odrv.config.dc_max_positive_current`.
          BRAKE_DEADTIME_VIOLATION:
          BRAKE_DUTY_CYCLE_NAN:
          INVALID_BRAKE_RESISTANCE: {doc: '`config.brake_resistance` is non-positive or NaN. Make sure that `config.brake_resistance` is a positive number.'}
#          BRAKE_RESISTOR_DISARMED:
#            doc: The brake resistor was unexpectedly disarmed.
        
      vbus_voltage:
        type: readonly float32
        unit: V
        brief: Voltage on the DC bus as measured by the ODrive.
      ibus:
        type: readonly float32
        unit: A
        brief: Current on the DC bus as calculated by the ODrive.
        doc: |
          A positive value means that the ODrive is consuming power from the power supply,
          a negative value means that the ODrive is sourcing power to the power supply.

          This value is equal to the sum of the motor currents and the brake resistor currents.
          The motor currents are measured, the brake resistor current is calculated based on
          `config.brake_resistance`.
      ibus_report_filter_k:
          type: float32
          doc: |
            Filter gain for the reported `ibus`. Set to a value below 1.0 to get a smoother
            line when plotting `ibus`. Set to 1.0 to disable. This filter is only applied to
            the reported value and not for internal calculations.
      serial_number: readonly uint64
      hw_version_major: readonly uint8
      hw_version_minor: readonly uint8
      hw_version_variant: readonly uint8
      fw_version_major: readonly uint8
      fw_version_minor: readonly uint8
      fw_version_revision: readonly uint8
      fw_version_unreleased:
        type: readonly uint8
        doc: 0 for official releases, 1 otherwise
      brake_resistor_armed: readonly bool
      brake_resistor_saturated: bool

      # Diagnostics & performance monitoring
      n_evt_sampling: {type: readonly uint32, doc: Number of input sampling events since startup (modulo 2^32)}
      n_evt_control_loop: {type: readonly uint32, doc: Number of control loop iterations since startup (modulo 2^32)}
      task_timers_armed:
        type: bool
        doc: |
          Set by a profiling application to trigger sampling of a single
          control iteration. Cleared by the device as soon as the sampling
          is complete.
      task_times:
        c_is_class: False
        attributes:
          sampling: TaskTimer
          control_loop_misc: TaskTimer
          control_loop_checks: TaskTimer
          dc_calib_wait: TaskTimer
      system_stats:
        c_is_class: False
        attributes:
          uptime: readonly uint32
          min_heap_space: readonly uint32
          max_stack_usage_axis: readonly uint32
          max_stack_usage_usb: readonly uint32
          max_stack_usage_uart: readonly uint32
          max_stack_usage_can: readonly uint32
          max_stack_usage_startup: readonly uint32
          stack_size_axis: readonly uint32
          stack_size_usb: readonly uint32
          stack_size_uart: readonly uint32
          stack_size_startup: readonly uint32
          stack_size_can: readonly uint32
          prio_axis: readonly int32
          prio_usb: readonly int32
          prio_uart: readonly int32
          prio_startup: readonly int32
          prio_can: readonly int32
          usb:
            c_is_class: False
            attributes:
              rx_cnt: readonly uint32
              tx_cnt: readonly uint32
              tx_overrun_cnt: readonly uint32
          i2c:
            c_is_class: False
            attributes:
              addr: readonly uint8
              addr_match_cnt: readonly uint32
              rx_cnt: readonly uint32
              error_cnt: readonly uint32
      user_config_loaded: readonly uint32
      misconfigured:
        # TODO: make this a system error
        type: readonly bool
        doc: |
          If this property is true, something is bad in the configuration. The
          ODrive can still be used in this state but the user should investigate
          which setting is problematic. This variable does not cover all
          misconfigurations.

          Possible causes:
           - A GPIO was set to a mode that it doesn't support
           - A GPIO was set to a mode for which the corresponding feature was
             not enabled. Example: `GPIO_MODE_UART_A` was used without enabling
             `config.enable_uart_a`.
           - A feature was enabled which is not supported on this hardware.
             Example: `config.enable_uart_c` set to true on ODrive v3.x.
           - A GPIO was used as an interrupt input for two internal components
             or two GPIOs that are mutually exclusive in their interrupt
             capability were both used as interrupt input.
             Example: `step_gpio_pin` of both axes were set to the same GPIO.
            
      oscilloscope: {type: Oscilloscope}
      can: {type: Can}
      test_property: uint32
        
    functions:
      test_function: {in: {delta: int32}, out: {cnt: int32}}
      get_adc_voltage: {in: {gpio: uint32}, out: {voltage: float32}, doc: Reads the ADC voltage of the specified GPIO. The GPIO should be in `GPIO_MODE_ANALOG_IN`.}
      save_configuration: {out: {success: bool}}
      erase_configuration:
      reboot:
      enter_dfu_mode:
      get_interrupt_status:
        in: {irqn: {type: int32, doc: '-12...-1: processor interrupts, 0...239: NVIC interrupts'}}
        out:
          status:
            type: uint32
            doc: |
              bit 31:     enabled (1) or disabled (0)
              bits 30:8:  number of times the interrupt fired (modulo 0x800000)
              bits 7:0:   priority (0 is highest priority)
              0xffffffff if the specified number is not a valid interrupt number.
        doc: Returns information about the specified interrupt number.
      get_dma_status:
        in: {stream_num: {type: uint8, doc: '0...7: DMA1 streams, 8...15: DMA2 streams'}}
        out:
          status:
            type: uint32
            doc: |
              bit 31:     zero if the stream's configuration is equal to the reset state
              bits 4:2:   channel
              bits 1:0:   priority (3 is highest priority)
              0xffffffff if the specified number is not a valid DMA stream number.
        doc: Returns information about the specified DMA stream.
      get_gpio_states:
        out: {status: {type: uint32}}
        doc: Returns the logic states of all GPIOs. Bit i represents the state of GPIOi.
      get_drv_fault: {out: {drv_fault: uint64}}
      clear_errors:
        doc: Clear all the errors of this device including all contained submodules.

  ODrive.Config:
    c_is_class: False
    attributes:
      enable_uart_a:
        type: bool
        brief: Enables/disables UART_A.
        doc: |
          You also need to set the corresponding GPIOs to GPIO_MODE_UART_A.
          Refer to [interfaces](interfaces.md) to see which pins support UART_A.
          Changing this requires a reboot.
      enable_uart_b:
        type: bool
        brief: Enables/disables UART_B.
        doc: |
          You also need to set the corresponding GPIOs to GPIO_MODE_UART_B.
          Refer to [interfaces](interfaces.md) to see which pins support UART_B.
          Changing this requires a reboot.
      enable_uart_c: {type: bool, doc: Not supported on ODrive v3.x.}
      uart_a_baudrate:
        type: uint32
        unit: baud/s
        brief: Defines the baudrate used on the UART interface.
        doc: |
          Some baudrates will have a small timing error due to hardware limitations.

          Here's an (incomplete) list of baudrates for ODrive v3.x:
          
            Configured  | Actual        | Error [%]
           -------------|---------------|-----------
            1.2 KBps    | 1.2 KBps      | 0
            2.4 KBps    | 2.4 KBps      | 0
            9.6 KBps    | 9.6 KBps      | 0
            19.2 KBps   | 19.195 KBps   | 0.02
            38.4 KBps   | 38.391 KBps   | 0.02
            57.6 KBps   | 57.613 KBps   | 0.02
            115.2 KBps  | 115.068 KBps  | 0.11
            230.4 KBps  | 230.769 KBps  | 0.16
            460.8 KBps  | 461.538 KBps  | 0.16
            921.6 KBps  | 913.043 KBps  | 0.93
            1.792 MBps  | 1.826 MBps    | 1.9
            1.8432 MBps | 1.826 MBps    | 0.93

          For more information refer to Section 30.3.4 and Table 142 (the column with f_PCLK = 42 MHz) in the
          [STM datasheet](https://www.st.com/content/ccc/resource/technical/document/reference_manual/3d/6d/5a/66/b4/99/40/d4/DM00031020.pdf/files/DM00031020.pdf/jcr:content/translations/en.DM00031020.pdf).
      uart_b_baudrate:
        type: uint32
        unit: baud/s
        brief: Defines the baudrate used on the UART interface.
        doc: See `uart_a_baudrate` for details.
      uart_c_baudrate: {type: uint32, doc: Not supported on ODrive v3.x.}
      enable_can_a:
        type: bool
        doc: |
          Enables CAN. Changing this setting requires a reboot.
      enable_i2c_a:
        type: bool
        doc: |
          Enables I2C. The I2C pins on ODrive v3.x are in conflict with CAN.
          This setting has no effect if `enable_can_a` is also true.
          This setting has no effect on ODrive v3.2 or earlier.
          Changing this setting requires a reboot.
      usb_cdc_protocol:
        type: StreamProtocolType
        doc: |
          The protocol that's being run on the device's virtual COM port on
          USB.
          Note that the ODrive has two independent interfaces on USB: One
          is the virtual COM port (affected by this option) and the other
          one is a vendor specific interface which always runs Fibre.
          So changing this option does not affect the working of odrivetool.
      uart0_protocol: StreamProtocolType
      uart1_protocol: StreamProtocolType
      uart2_protocol: StreamProtocolType
      max_regen_current: float32
      brake_resistance:
        type: float32
        unit: Ohm
        brief: Value of the brake resistor connected to the ODrive.
        doc: |
          If you set this to a lower value than the true brake resistance
          then the ODrive will not meed the `max_regen_current` constraint
          during braking, that is it will sink more than `max_regen_current`
          into the power supply. Some power supplies don't like this.

          If you set this to a higher value than the true brake resistance
          then the ODrive will unnecessarily burn more power than required
          during braking.
      enable_brake_resistor:
        type: bool
        brief: Enable/disable the use of a brake resistor.
        doc: |
          Setting this to False even though a brake resistor is connected is
          harmless. Setting this to True even though no brake resistor is
          connected can break the power supply.
          Changes to this value require a reboot to take effect.

      dc_bus_undervoltage_trip_level:
        type: float32
        unit: V
        brief: Minimum voltage below which the motor stops operating.
      dc_bus_overvoltage_trip_level:
        type: float32
        unit: V
        brief: Maximum voltage above which the motor stops operating.
        doc: |
          This protects against cases in which the power supply fails to dissipate
          the brake power if the brake resistor is disabled.
          The default is 26V for the 24V board version and 52V for the 48V board version.

      enable_dc_bus_overvoltage_ramp:
        type: bool
        status: experimental
        brief: Enables the DC bus overvoltage ramp feature.
        doc: |
          If enabled, if the measured DC voltage exceeds `dc_bus_overvoltage_ramp_start`,
          the ODrive will sink more power than usual into the the brake resistor
          in an attempt to bring the voltage down again.
          
          The brake duty cycle is increased by the following amount:

           * `vbus_voltage` == `dc_bus_overvoltage_ramp_start`  =>  brake_duty_cycle += 0%
           * `vbus_voltage` == `dc_bus_overvoltage_ramp_end`  =>  brake_duty_cycle += 100%
          
          Remarks:
           - This feature is active even when all motors are disarmed.
           - This feature is disabled if `brake_resistance` is non-positive.
      dc_bus_overvoltage_ramp_start:
        type: float32
        status: experimental
        brief: See `enable_dc_bus_overvoltage_ramp`.
        doc: Do not set this lower than your usual `vbus_voltage`,
          unless you like fried brake resistors.
      dc_bus_overvoltage_ramp_end:
        type: float32
        status: experimental
        brief: See `enable_dc_bus_overvoltage_ramp`.
        doc: Must be larger than `dc_bus_overvoltage_ramp_start`,
          otherwise the ramp feature is disabled.

      dc_max_positive_current:
        type: float32
        unit: A
        brief: Max current the power supply can source.
      dc_max_negative_current:
        type: float32
        unit: A
        brief: Max current the power supply can sink.
        doc: You most likely want a non-positive value here. Set to -INFINITY to disable.

      error_gpio_pin: {type: uint32}

      gpio3_analog_mapping: {type: Endpoint, c_name: 'analog_mappings[3]', doc: Make sure the corresponding GPIO is in `GPIO_MODE_ANALOG_IN`.}
      gpio4_analog_mapping: {type: Endpoint, c_name: 'analog_mappings[4]', doc: Make sure the corresponding GPIO is in `GPIO_MODE_ANALOG_IN`.}

  ODrive.Can:
    c_is_class: True
    attributes:
      error:
        nullflag: NONE
        flags: {DUPLICATE_CAN_IDS: }
      config:
        c_is_class: False
        attributes:
          baud_rate: {type: uint32, c_setter: 'set_baud_rate'}
          protocol: Protocol

  ODrive.Endpoint:
    c_is_class: False
    attributes:
      endpoint: endpoint_ref
      min: float32
      max: float32

  ODrive.Axis:
    c_is_class: True
    attributes:
      error:
        nullflag: NONE
        flags:
          INVALID_STATE:
            brief: An invalid state was requested.
            doc: |
              You tried to run a state before you are allowed to. Typically you
              tried to run encoder calibration or closed loop control before the
              motor was calibrated, or you tried to run closed loop control
              before the encoder was calibrated.
          WATCHDOG_TIMER_EXPIRED:
            bit: 11
            brief: The axis watchdog timer expired.
            doc: |
              An amount of time greater than `axis.config.watchdog_timeout` passed
              without the watchdog being fed.
          MIN_ENDSTOP_PRESSED:
            brief: The min endstop was pressed
          MAX_ENDSTOP_PRESSED:
            brief: The max endstop was pressed
          ESTOP_REQUESTED:
            brief: The estop message was sent over CAN
          HOMING_WITHOUT_ENDSTOP:
            bit: 17
            doc: the min endstop was not enabled during homing
          OVER_TEMP:
            # unused
            doc: Check `motor.error` for more details.
          UNKNOWN_POSITION:
            doc: There isn't a valid position estimate available.
      step_dir_active: readonly bool
      last_drv_fault: readonly uint32
      steps: readonly int64
      current_state: readonly AxisState
      requested_state: AxisState
      is_homed: {type: bool, c_name: homing_.is_homed}
      config:
        c_is_class: False
        attributes:
          startup_motor_calibration:
            type: bool
            doc: run motor calibration at startup, skip otherwise
          startup_encoder_index_search:
            type: bool
            doc: run encoder index search after startup, skip otherwise this only has an effect if encoder.config.use_index is also true
          startup_encoder_offset_calibration:
            type: bool
            doc: run encoder offset calibration after startup, skip otherwise
          startup_closed_loop_control:
            type: bool
            doc: enable closed loop control after calibration/startup
          startup_homing:
            type: bool
            doc: enable homing after calibration/startup
          enable_step_dir:
            type: bool
            doc: Enable step/dir input after calibration.
              Make sure to set the corresponding GPIO's mode to `GPIO_MODE_DIGITAL`.
          step_dir_always_on:
            type: bool
            doc: Keep step/dir enabled while the motor is disabled.
              This is ignored if enable_step_dir is false.
              This setting only takes effect on a state transition
              into idle or out of closed loop control.
          enable_sensorless_mode: bool
          watchdog_timeout:
            type: float32
            unit: s
          enable_watchdog: bool
          step_gpio_pin: {type: uint16, c_setter: 'set_step_gpio_pin'}
          dir_gpio_pin: {type: uint16, c_setter: 'set_dir_gpio_pin'}
          calibration_lockin: # TODO: this is a subset of lockin state
            c_is_class: False
            attributes:
              current: float32
              ramp_time: float32
              ramp_distance: float32
              accel: float32
              vel: float32
          sensorless_ramp: LockinConfig
          general_lockin: LockinConfig
          can: CanConfig
      motor: Motor
      controller: Controller
      encoder: Encoder
      acim_estimator: AcimEstimator
      sensorless_estimator: SensorlessEstimator
      trap_traj: TrapezoidalTrajectory
      min_endstop: Endstop
      max_endstop: Endstop
      mechanical_brake: MechanicalBrake
      task_times:
        c_is_class: False
        attributes:
          thermistor_update: TaskTimer
          encoder_update: TaskTimer
          sensorless_estimator_update: TaskTimer
          endstop_update: TaskTimer
          can_heartbeat: TaskTimer
          controller_update: TaskTimer
          open_loop_controller_update: TaskTimer
          acim_estimator_update: TaskTimer
          motor_update: TaskTimer
          current_controller_update: TaskTimer
          dc_calib: TaskTimer
          current_sense: TaskTimer
          pwm_update: TaskTimer
    functions:
      watchdog_feed:
        doc: Feed the watchdog to prevent watchdog timeouts.

  ODrive.Axis.LockinConfig:
    c_is_class: False
    attributes:
      current:
        type: float32
        unit: A
      ramp_time:
        type: float32
        unit: s
      ramp_distance:
        type: float32
        unit: rad
      accel:
        type: float32
        unit: rad/s^2
      vel:
        type: float32
        unit: rad/s
      finish_distance:
        type: float32
        unit: rad
      finish_on_vel: bool
      finish_on_distance: bool
      finish_on_enc_idx: bool

  ODrive.Axis.CanConfig:
    c_is_class: False
    attributes:
      node_id: uint32
      is_extended: bool
      heartbeat_rate_ms: uint32
      encoder_rate_ms: uint32

  ODrive.ThermistorCurrentLimiter:
    c_is_class: False

  ODrive.OnboardThermistorCurrentLimiter:
    c_is_class: True
    attributes:
      temperature:
        type: readonly float32
        unit: °C
      config:
        c_is_class: False
        attributes:
          temp_limit_lower: 
            type: float32
            doc: The lower limit when the controller starts limiting current.
          temp_limit_upper: 
            type: float32
            doc: The upper limit when current limit reaches 0 Amps and an over temperature error is triggered.
          enabled: {type: bool, doc: Whether this thermistor is enabled. }

  ODrive.OffboardThermistorCurrentLimiter:
    c_is_class: True
    attributes:
      temperature:
        type: readonly float32
        unit: °C
      config:
        c_is_class: False
        attributes:
          gpio_pin: {type: uint16, c_setter: set_gpio_pin}
          poly_coefficient_0: {type: float32, c_name: 'thermistor_poly_coeffs[0]'}
          poly_coefficient_1: {type: float32, c_name: 'thermistor_poly_coeffs[1]'}
          poly_coefficient_2: {type: float32, c_name: 'thermistor_poly_coeffs[2]'}
          poly_coefficient_3: {type: float32, c_name: 'thermistor_poly_coeffs[3]'}
          temp_limit_lower: 
            type: float32
            doc: The lower limit when the controller starts limiting current.
          temp_limit_upper: 
            type: float32
            doc: The upper limit when current limit reaches 0 Amps and an over temperature error is triggered.
          enabled: {type: bool, doc: Whether this thermistor is enabled. }

  ODrive.Motor:
    c_is_class: True
    attributes:
      last_error_time: float32
      error:
        nullflag: NONE
        flags:
          PHASE_RESISTANCE_OUT_OF_RANGE:
            brief: The measured motor phase resistance is outside of the plausible range.
            doc: |
              During calibration the motor resistance and
              [inductance](https://en.wikipedia.org/wiki/Inductance) is measured.
              If the measured motor resistance or inductance falls outside a set
              range this error will be returned. Check that all motor leads are
              connected securely.

              The measured values can be viewed using odrivetool as is shown below:
              ```
              In [2]: odrv0.axis0.motor.config.phase_inductance
              Out[2]: 1.408751450071577e-05

              In [3]: odrv0.axis0.motor.config.phase_resistance
              Out[3]: 0.029788672924041748
              ```
              Some motors will have a considerably different phase resistance
              and inductance than this. For example, gimbal motors, some small
              motors (e.g. < 10A peak current). If you think this applies to you
              try increasing `config.resistance_calib_max_voltage` from
              its default value of 1 using odrivetool and repeat the motor
              calibration process. If your motor has a small peak current draw
              (e.g. < 20A) you can also try decreasing
              `config.calibration_current` from its default value of 10A.

              In general, you need
              ```text
              resistance_calib_max_voltage > calibration_current * phase_resistance
              resistance_calib_max_voltage < 0.5 * vbus_voltage
              ```
          PHASE_INDUCTANCE_OUT_OF_RANGE:
            brief: The measured motor phase inductance is outside of the plausible range.
            doc: |
              See `PHASE_RESISTANCE_OUT_OF_RANGE` for details.
          DRV_FAULT:
            bit: 3
            brief: The gate driver chip reported an error.
            doc: |
              The ODrive v3.4 is known to have a hardware issue whereby the
              motors would stop operating when applying high currents to M0. The
              reported error of both motors in this case is `ERROR_DRV_FAULT`.

              The conjecture is that the high switching current creates large
              ripples in the power supply of the DRV8301 gate driver chips, thus
              tripping its under-voltage fault detection.

              To resolve this issue you can limit the M0 current to 40A. The
              lowest current at which the DRV fault was observed is 45A on one
              test motor and 50A on another test motor. Refer to
              [this post](https://discourse.odriverobotics.com/t/drv-fault-on-odrive-v3-4/558)
              for instructions for a hardware fix.
          CONTROL_DEADLINE_MISSED:
          MODULATION_MAGNITUDE:
            bit: 7
            doc: |
              The bus voltage was insufficent to push the requested current
              through the motor.
              If you are getting this during motor calibration, make sure that
              `config.resistance_calib_max_voltage` is no more than half
              your bus voltage.

              For gimbal motors, it is recommended to set the
              `config.calibration_current` and `config.current_lim`
              to half your bus voltage, or less.
<<<<<<< HEAD
          BrakeDeadtimeViolation:
          UnexpectedTimerCallback:
          CurrentSenseSaturation:
            brief: The phase current was outside the measurable range.
            doc: |
              There is a default 10% margin between the max allowed current and the measurable current range.
              This is usually sufficent, but in some situations you may need some more margin. You can simply
              decrease the `current_lim` a bit, or you can increase the `requested_current_range`. If you
              still have issues after `requested_current_range` is 30% higher than `current_lim` then
              you may have instability issues in the current controller.
          CurrentLimitViolation:
            bit: 12
            brief: Motor current magnitude exceeded the limit and margin.
            doc: |
              There is a default of 8A margin between the `current_lim` and this error. In some
              situations the current controller may overshoot a bit more than this, so you can try to
              turn this up a bit. If you still have issues after the margin is more than 30% of your
              `current_lim` you may have stability issues in the current controller.
          BrakeDutyCycleNan:
          DcBusOverRegenCurrent: {doc: too much current pushed into the power supply}
          DcBusOverCurrent: {doc: too much current pulled out of the power supply}
      armed_state:
        typeargs: {fibre.Property.mode: readonly}
        values:
          Disarmed:
          WaitingForTimings:
          WaitingForUpdate:
          Armed:
=======
          CURRENT_SENSE_SATURATION:
            bit: 10
            doc: |
              The current sense circuit saturated the current sense amplifier.
              This can be caused by setting `motor.config.current_lim` higher than
              `motor.config.requested_current_range`. If this happens, increase the
              requested current range, save the configuration, and reboot the controller.
          CURRENT_LIMIT_VIOLATION:
            bit: 12
            doc: |
              The motor current exceeded `motor.config.current_lim + motor.config.current_lim_margin`.
              The current controller is a PI controller, so it can experience overshoot. The PI gains
              are automatically calculated based on `motor.config.current_control_bandwidth` and the
              motor resistance and inductance (pole placement). Some overshoot is normal, so a sensible
              solution is to increase the current limit margin if your current limit is large.
          MODULATION_IS_NAN: {bit: 16}
          MOTOR_THERMISTOR_OVER_TEMP: {doc: The motor thermistor measured a temperature above motor.motor_thermistor.config.temp_limit_upper}
          FET_THERMISTOR_OVER_TEMP: {doc: The inverter thermistor measured a temperature above motor.fet_thermistor.config.temp_limit_upper}
          TIMER_UPDATE_MISSED: {doc: A timer update event was missed. Perhaps the previous timer update took too much time. This is not expected in official release firmware.}
          CURRENT_MEASUREMENT_UNAVAILABLE: {doc: The phase current measurement is not available. The ADC failed to sample the current sensor in time. This is not expected in official release firmware.}
          CONTROLLER_FAILED: {doc: The motor was disarmed because the underlying controller failed. Usually this is the FOC controller.}
          I_BUS_OUT_OF_RANGE:
            doc: |
              The DC current sourced/sunk by this motor exceeded the configured
              hard limits. More specifically `i_bus` fell outside of the range
              `config.i_bus_hard_min` ... `config.i_bus_hard_max`.
          BRAKE_RESISTOR_DISARMED: 
            doc: |
              An attempt was made to run the motor PWM while the brake resistor was enabled but disarmed.
              The brake resistor can be disarmed for many reasons, but this usually happens if an error
              is thrown that disables the motor. Check for other errors, then run `odrvX.clear_errors()` 
              to clear the errors and rearm the brake resistor.
          SYSTEM_LEVEL:
            doc: |
              The motor had to be disarmed because of a system level error.
              See `ODrive.Error` for more details.
          BAD_TIMING: {doc: The main control loop got out of sync with the motor control loop. This could indicate that the main control loop got stuck.}
          UNKNOWN_PHASE_ESTIMATE: {doc: The current controller did not get a valid angle input. Maybe you didn't calibrate the encoder.}
          UNKNOWN_PHASE_VEL: {doc: The motor controller did not get a valid phase velocity input.}
          UNKNOWN_TORQUE: {doc: The motor controller did not get a valid torque input.}
          UNKNOWN_CURRENT_COMMAND: {doc: The current controller did not get a valid current setpoint. Maybe you didn't configure the controller correctly.}
          UNKNOWN_CURRENT_MEASUREMENT: {doc: The current controller did not get a valid current measurement.}
          UNKNOWN_VBUS_VOLTAGE: {doc: The current controller did not get a valid `vbus_voltage` measurement.}
          UNKNOWN_VOLTAGE_COMMAND: {doc: The current controller did not get a valid feedforward voltage setpoint.}
          UNKNOWN_GAINS: {doc: The current controller gains were not configured. Run motor calibration or set `config.phase_resistance` and `config.phase_inductance` manually.}
          CONTROLLER_INITIALIZING: {doc: Internal value used while the controller is not yet ready to generate PWM timings.}
          UNBALANCED_PHASES: {doc: The motor phases are not balanced.}
      is_armed: readonly bool
>>>>>>> dcc3f92c
      is_calibrated: readonly bool
      current_meas_phA: {type: readonly float32, c_getter: 'current_meas_.value_or(Iph_ABC_t{0.0f, 0.0f, 0.0f}).phA'}
      current_meas_phB: {type: readonly float32, c_getter: 'current_meas_.value_or(Iph_ABC_t{0.0f, 0.0f, 0.0f}).phB'}
      current_meas_phC: {type: readonly float32, c_getter: 'current_meas_.value_or(Iph_ABC_t{0.0f, 0.0f, 0.0f}).phC'}
      DC_calib_phA: {type: float32, c_name: DC_calib_.phA}
      DC_calib_phB: {type: float32, c_name: DC_calib_.phB}
      DC_calib_phC: {type: float32, c_name: DC_calib_.phC}
      I_bus: {type: readonly float32, unit: A}
      phase_current_rev_gain: float32
      effective_current_lim: readonly float32
      max_allowed_current:
        type: readonly float32
        unit: A
        doc: |
          Indicates the maximum current that can be measured by the current
          sensors in the current hardware configuration. This value depends on
          `config.requested_current_range`.
      max_dc_calib: {type: readonly float32, unit: A}
      fet_thermistor: OnboardThermistorCurrentLimiter
      motor_thermistor: OffboardThermistorCurrentLimiter
      current_control:
        c_is_class: True
        attributes:
          p_gain: {type: readonly float32, c_getter: 'pi_gains_.value_or(float2D{0.0f, 0.0f}).first'}
          i_gain: {type: readonly float32, c_getter: 'pi_gains_.value_or(float2D{0.0f, 0.0f}).second'}
          I_measured_report_filter_k: float32
          Id_setpoint: {type: readonly float32, c_getter: 'Idq_setpoint_.value_or(float2D{0.0f, 0.0f}).first'}
          Iq_setpoint: {type: readonly float32, c_getter: 'Idq_setpoint_.value_or(float2D{0.0f, 0.0f}).second'}
          Vd_setpoint: {type: readonly float32, c_getter: 'Vdq_setpoint_.value_or(float2D{0.0f, 0.0f}).first'}
          Vq_setpoint: {type: readonly float32, c_getter: 'Vdq_setpoint_.value_or(float2D{0.0f, 0.0f}).second'}
          phase: {type: readonly float32, c_getter: 'phase_.value_or(0.0f)'}
          phase_vel: {type: readonly float32, c_getter: 'phase_vel_.value_or(0.0f)'}
          Ialpha_measured: {type: readonly float32, c_getter: 'Ialpha_beta_measured_.value_or(float2D{0.0f, 0.0f}).first'}
          Ibeta_measured: {type: readonly float32, c_getter: 'Ialpha_beta_measured_.value_or(float2D{0.0f, 0.0f}).second'}
          Id_measured: readonly float32
          Iq_measured: readonly float32
          power: readonly float32
          v_current_control_integral_d: float32
          v_current_control_integral_q: float32
          final_v_alpha: readonly float32
          final_v_beta: readonly float32
      n_evt_current_measurement: {type: readonly uint32, doc: Number of current measurement events since startup (modulo 2^32)}
      n_evt_pwm_update: {type: readonly uint32, doc: Number of PWM update events since startup (modulo 2^32)}

      config:
        c_is_class: False
        attributes:
          pre_calibrated: {type: bool, c_setter: set_pre_calibrated}
          pole_pairs: int32
          calibration_current: float32
          resistance_calib_max_voltage: float32
          phase_inductance: {type: float32, c_setter: set_phase_inductance}
          phase_resistance: {type: float32, c_setter: set_phase_resistance}
          torque_constant: float32
          motor_type: MotorType
          current_lim: float32
          current_lim_margin: float32
          torque_lim: float32
          inverter_temp_limit_lower: float32
          inverter_temp_limit_upper: float32
          requested_current_range: float32
          current_control_bandwidth: {type: float32, c_setter: set_current_control_bandwidth}
          acim_gain_min_flux: float32
          acim_autoflux_min_Id: float32
          acim_autoflux_enable: bool
          acim_autoflux_attack_gain: float32
          acim_autoflux_decay_gain: float32
          R_wL_FF_enable: bool
          bEMF_FF_enable: bool
          I_bus_hard_min:
            type: float32
            unit: A
            doc: |
              If the controller fails to keep this motor's DC current (`I_bus`)
              above this value the motor gets disarmed immediately. Most likely
              you want a negative value here. Set to -inf to disable. Take noise
              into account when chosing a value.
          I_bus_hard_max:
            type: float32
            unit: A
            doc: |
              If the controller fails to keep this motor's DC current (`I_bus`)
              below this value the motor gets disarmed immediately. Usually this
              is set in conjunction with `I_bus_hard_min`. Set to inf to disable.
              Take noise into account when chosing a value.
          I_leak_max:
            type: float32
            unit: A
            doc: |
              In almost all scenarios, the currents on phase A, B and C should
              add up to zero. A small amount of measurement noise is expected.
              However if the sum of A, B, C currents exceeds this configuration
              value, the motor gets disarmed immediately.

              Note that this feature is only works on devices with three current
              sensors (e.g. ODrive v4).
          dc_calib_tau: float32

  ODrive.Oscilloscope:
    c_is_class: True
    attributes:
      size: readonly uint32
    functions:
      get_val: {in: {index: uint32}, out: {val: float32}}
  
  ODrive.AcimEstimator:
    c_is_class: True
    attributes:
      rotor_flux: {type: readonly float32, unit: A, doc: estimated magnitude of the rotor flux}
      slip_vel:
        type: readonly float32
        unit: rad/s
        doc: estimated slip between physical and electrical angular velocity}
        c_getter: slip_vel_.any().value_or(0.0f)
      phase_offset:
        type: readonly float32
        unit: rad
        doc: estimate offset between physical and electrical angular position}
      stator_phase_vel:
        type: readonly float32
        unit: rad/s
        doc: calculated setpoint for the electrical velocity}
        c_getter: stator_phase_vel_.any().value_or(0.0f)
      stator_phase:
        type: readonly float32
        unit: rad
        doc: calculated setpoint for the electrical phase}
        c_getter: stator_phase_.any().value_or(0.0f)
      config:
        c_is_class: False
        attributes:
          slip_velocity: float32

  ODrive.Controller:
    c_is_class: True
    attributes:
      error: 
        nullflag: NONE
        flags:
          OVERSPEED:
            brief: Motor speed exceeded `config.vel_limit * config.vel_limit_tolerance` and `config.enable_overspeed_error` was enabled.
            doc: |
              Try increasing `config.vel_limit`. The default of 2 turns per second 
              gives a motor speed of only 120 RPM. Note: Even if
              you do not command your motor to exceed `config.vel_limit`,
              sudden changes in the load placed on a motor may cause this speed
              to be temporarily exceeded, resulting in this error.

              You can also try increasing `config.vel_limit_tolerance`. The
              default value of 1.2 means it will only allow a 20% violation of
              the speed limit. You can set `config.enable_overspeed_error` to False
              to disable this error.
          INVALID_INPUT_MODE:
            brief: The `controller.config.input_mode` setting was set to an invalid value. See InputMode for available values
            doc: |
              Input modes and control modes are separate concepts. A control mode sets the type of control to be used,
              like position, velocity, or torque control. Input modes modify the input given (`input_pos`, etc) to
              give desired behavior. For example, in position *control mode*, the position filter *input mode* will
              smooth out `input_pos` commands to give smoother motion.
          UNSTABLE_GAIN:
          INVALID_MIRROR_AXIS:
          INVALID_LOAD_ENCODER:
          INVALID_ESTIMATE:
          INVALID_CIRCULAR_RANGE:
          SPINOUT_DETECTED:
            doc: |
              The motor mechanical power and electrical power do not agree. This is usually
              caused by a slipping encoder or incorrect encoder offset calibration.
              Check that your encoder is not slipping on the motor. If using an Index pin, check
              that you are not getting false index pulses caused by noise. This can happen if you
              are using unshielded cable for the encoder signals.
      last_error_time: float32
      input_pos:
        type: float32
        unit: turn
        c_setter: set_input_pos
      input_vel:
        type: float32
        unit: turn/s
      input_torque: float32
      pos_setpoint: readonly float32
      vel_setpoint: readonly float32
      torque_setpoint: readonly float32
      trajectory_done: readonly bool
      vel_integrator_torque: float32
      anticogging_valid: bool
      config:
        c_is_class: False
        attributes:
          gain_scheduling_width: float32
          enable_vel_limit: bool
          enable_current_mode_vel_limit:
            type: bool
            doc: Enable velocity limit in current control mode (requires a valid velocity estimator).
          enable_gain_scheduling: bool
          enable_overspeed_error: bool
          control_mode: ControlMode
          input_mode: InputMode
          pos_gain:
            type: float32
            unit: (turn/s) / turn
            doc: units = (turn/s) / turn, default = 20
          vel_gain:
            type: float32
            unit: 'Nm/(turn/s)'
            doc: units = 'Nm/(turn/s), default = 0.16
          vel_integrator_gain:
            type: float32
            unit: Nm/(turn/s * s)
            doc: units = Nm/(turn/s * s), default = 0.32
          vel_limit:
            type: float32
            unit: turn/s
            doc: Infinity to disable.
          vel_limit_tolerance:
            type: float32
            doc: Ratio to `vel_limit`. Infinity to disable.
          vel_ramp_rate: 
            type: float32
            unit: turn/s^2
          torque_ramp_rate:
            type: float32
            unit: Nm / sec
          circular_setpoints:
            type: bool
          circular_setpoint_range:
            type: float32
            doc: circular range in [turns] for position setpoints when circular_setpoints is True
          steps_per_circular_range:
            type: int32
            doc: Number of steps within the circular setpoint range. Set this and the circular setpoint range to powers of 2 for the best results.
            c_setter: set_steps_per_circular_range
          homing_speed:
            type: float32
            unit: turns/s
          inertia:
            type: float32
            unit: Nm/(turn/s^2)
          axis_to_mirror: uint8
          mirror_ratio: float32
          torque_mirror_ratio: float32
          load_encoder_axis:
            type: uint8
            # TODO: this is meaningless for a user. Should there be a separate developer note?
            doc: Default depends on Axis number and is set in load_configuration()
          input_filter_bandwidth:
            type: float32
            unit: 1/s
            c_setter: set_input_filter_bandwidth
          anticogging:
            c_is_class: False
            attributes:
              index: readonly uint32
              pre_calibrated: bool
              calib_anticogging: readonly bool
              calib_pos_threshold: float32
              calib_vel_threshold: float32
              cogging_ratio: readonly float32
              anticogging_enabled: bool
          mechanical_power_bandwidth:
            type: float32
            doc: "Bandwidth for mechanical power estimate. Used for spinout detection"
            unit: rad/s
          electrical_power_bandwidth:
            type: float32
            doc: "Bandwidth for electrical power estimate. Used for spinout detection. Dot product of Vdq and Idq"
            unit: rad/s
          spinout_mechanical_power_threshold:
            type: float32
            doc: "Mechanical power threshold for spinout detection. This should be a negative value"
            unit: Watt
          spinout_electrical_power_threshold:
            type: float32
            doc: "Electrical power threshold for spinout detection. This should be a positive value"
            unit: Watt
      autotuning:
        c_is_class: False
        attributes:
          frequency: float32
          pos_amplitude: float32
          pos_phase: float32
          vel_amplitude: float32
          vel_phase: float32
          torque_amplitude: float32
          torque_phase: float32
      mechanical_power:
        type: readonly float32
        unit: Watt
        doc: "Mechanical power estimate. Torque * velocity"
      electrical_power:
        type: readonly float32
        unit: Watt
        doc: "Electrical power estimate. Vdq dot Idq"
    functions:
      move_incremental:
        doc: Moves the axes' goal point by a specified increment.
        in:
          displacement: {type: float32, doc: The desired position change.}
          from_input_pos: {type: bool, doc:
            'If true, the increment is applied relative to `input_pos`.
            If false, the increment is applied relative to `pos_setpoint`, which
            usually corresponds roughly to the current position of the axis.'
          }
      start_anticogging_calibration:


  ODrive.Encoder:
    c_is_class: True
    attributes:
      error:
        nullflag: NONE
        flags:
          UNSTABLE_GAIN:
          CPR_POLEPAIRS_MISMATCH:
            doc: |
              Confirm you have entered the correct count per rotation (CPR) for
              [your encoder](https://docs.odriverobotics.com/encoders). The
              ODrive uses your supplied value for the motor pole pairs to
              measure the CPR. So you should also double check this value.
              
              If you are still having issues, you can try to increase
              `encoder.config.calib_scan_distance` up to a factor of 4 above the default.

              If your encoder cpr and motor pole pair settings are correct,
              this error can be caused because motor cogging makes the motor
              move less or more than commanded. You can fix this by increasing
              `encoder.config.calib_scan_distance`.

              Note that the AMT encoders are configurable using the micro-
              switches on the encoder PCB and so you may need to check that
              these are in the right positions. If your encoder lists its pulse
              per rotation (PPR) multiply that number by four to get CPR.
          NO_RESPONSE:
            doc: |
              Confirm that your encoder is plugged into the right pins on the
              ODrive board.
          UNSUPPORTED_ENCODER_MODE:
          ILLEGAL_HALL_STATE:
            doc: |
              Hall effect encoder only have 6 valid states out of 8 (2^3) possible states.
              An invalid state can be caused by noise or a hardware fault. If you get this
              error and you are sure that your electrical connections are correct, add
              22nF capacitors between the encoder A,B,Z pins and ground to filter out noise.
          INDEX_NOT_FOUND_YET:
            doc: |
              Check that your encoder is a model that has an index pulse. If
              your encoder does not have a wire connected to pin Z on your
              ODrive then it does not output an index pulse.
          ABS_SPI_TIMEOUT:
          ABS_SPI_COM_FAIL:
          ABS_SPI_NOT_READY:
          HALL_NOT_CALIBRATED_YET:
      is_ready: readonly bool
      index_found: readonly bool
      shadow_count: readonly int32
      count_in_cpr: readonly int32
      interpolation: readonly float32
      phase: {type: readonly float32, c_getter: phase_.any().value_or(0.0f)}
      pos_estimate: {type: readonly float32, c_getter: pos_estimate_.any().value_or(0.0f)}
      pos_estimate_counts: readonly float32
      pos_cpr_counts: readonly float32
      delta_pos_cpr_counts: readonly float32
      pos_circular: {type: readonly float32, c_getter: pos_circular_.any().value_or(0.0f)}
      hall_state: readonly uint8
      vel_estimate: {type: readonly float32, c_getter: vel_estimate_.any().value_or(0.0f)}
      vel_estimate_counts: readonly float32
      calib_scan_response: readonly float32
      pos_abs: int32
      spi_error_rate: readonly float32
      config:
        c_is_class: False
        attributes:
          mode: Mode
          use_index: {type: bool, c_setter: set_use_index}
          index_offset: float32
          use_index_offset: bool
          find_idx_on_lockin_only: {type: bool, c_setter: set_find_idx_on_lockin_only}
          abs_spi_cs_gpio_pin: {type: uint16, c_setter: set_abs_spi_cs_gpio_pin, doc: Make sure that the GPIO is in `GPIO_MODE_DIGITAL`.}
          cpr: int32
          phase_offset: int32
          phase_offset_float: float32
          direction: int32
          pre_calibrated: {type: bool, c_setter: set_pre_calibrated}
          enable_phase_interpolation: bool
          bandwidth: {type: float32, c_setter: set_bandwidth}
          calib_range: float32
          calib_scan_distance: float32
          calib_scan_omega: float32
          ignore_illegal_hall_state: bool
          hall_polarity: uint8
          hall_polarity_calibrated: bool
          sincos_gpio_pin_sin:
            type: uint16
            doc: Analog sine signal of a sin/cos encoder. The corresponding GPIO must be in `GPIO_MODE_ANALOG_IN`.
          sincos_gpio_pin_cos:
            type: uint16
            doc: Analog cosine signal of a sin/cos encoder. The corresponding GPIO must be in `GPIO_MODE_ANALOG_IN`.
    functions:
      set_linear_count: {in: {count: int32}}


  ODrive.SensorlessEstimator:
    c_is_class: True
    attributes:
      error:
        nullflag: NONE
        flags:
          UNSTABLE_GAIN:
          UNKNOWN_CURRENT_MEASUREMENT:
      phase: {type: readonly float32, unit: rad, c_getter: phase_.any().value_or(0.0f)}
      pll_pos: {type: readonly float32, unit: rad}
      phase_vel: {type: readonly float32, unit: rad/s, c_getter: phase_vel_.any().value_or(0.0f)}
      vel_estimate: {type: readonly float32, unit: turns/s, c_getter: vel_estimate_.any().value_or(0.0f)}
      # pll_kp: float32
      # pll_ki: float32
      config:
        c_is_class: False
        attributes:
          observer_gain: float32
          pll_bandwidth: float32
          pm_flux_linkage: float32


  ODrive.TrapezoidalTrajectory:
    c_is_class: True
    attributes:
      config:
        c_is_class: False
        attributes:
          vel_limit: float32
          accel_limit: float32
          decel_limit: float32

  ODrive.Endstop:
    c_is_class: True
    attributes:
      endstop_state: readonly bool
      config:
        c_is_class: False
        attributes:
          gpio_num: {type: uint16, c_setter: set_gpio_num, doc: Make sure the corresponding GPIO is in `GPIO_MODE_DIGITAL`.}
          enabled: {type: bool, c_setter: set_enabled}
          offset: float32
          is_active_high: bool
          debounce_ms: {type: uint32, c_setter: set_debounce_ms}

  ODrive.MechanicalBrake:
    c_is_class: True
    attributes:
      config:
        c_is_class: False
        attributes:
          gpio_num: {type: uint16, c_setter: set_gpio_num}
          is_active_low: bool
    functions:
      engage:
        doc: |
          This function engages the mechanical brake if one is present and enabled.
      release:
        doc: |
          This function releases the mecahncal brake if one is present and enabled.

  ODrive.TaskTimer:
    c_is_class: True
    attributes:
      start_time: readonly uint32
      end_time: readonly uint32
      length: readonly uint32
      max_length: uint32

  ODrive3:
    c_is_class: True
    implements: ODrive
    attributes:
      config:
        c_is_class: False
        implements: ODrive.Config
        attributes:
          # TODO: add support for arrays
          gpio1_mode: {type: ODrive.GpioMode, doc: Mode of GPIO1 (changes take effect after reboot), c_name: 'gpio_modes[1]'}
          gpio2_mode: {type: ODrive.GpioMode, doc: Mode of GPIO2 (changes take effect after reboot), c_name: 'gpio_modes[2]'}
          gpio3_mode: {type: ODrive.GpioMode, doc: Mode of GPIO3 (changes take effect after reboot), c_name: 'gpio_modes[3]'}
          gpio4_mode: {type: ODrive.GpioMode, doc: Mode of GPIO4 (changes take effect after reboot), c_name: 'gpio_modes[4]'}
          gpio5_mode: {type: ODrive.GpioMode, doc: Mode of GPIO5 (changes take effect after reboot), c_name: 'gpio_modes[5]'}
          gpio6_mode: {type: ODrive.GpioMode, doc: Mode of GPIO6 (changes take effect after reboot), c_name: 'gpio_modes[6]'}
          gpio7_mode: {type: ODrive.GpioMode, doc: Mode of GPIO7 (changes take effect after reboot), c_name: 'gpio_modes[7]'}
          gpio8_mode: {type: ODrive.GpioMode, doc: Mode of GPIO8 (changes take effect after reboot), c_name: 'gpio_modes[8]'}
          gpio9_mode: {type: ODrive.GpioMode, doc: Mode of GPIO9 (changes take effect after reboot), c_name: 'gpio_modes[9]'}
          gpio10_mode: {type: ODrive.GpioMode, doc: Mode of GPIO10 (changes take effect after reboot), c_name: 'gpio_modes[10]'}
          gpio11_mode: {type: ODrive.GpioMode, doc: Mode of GPIO11 (changes take effect after reboot), c_name: 'gpio_modes[11]'}
          gpio12_mode: {type: ODrive.GpioMode, doc: Mode of GPIO12 (changes take effect after reboot), c_name: 'gpio_modes[12]'}
          gpio13_mode: {type: ODrive.GpioMode, doc: Mode of GPIO13 (changes take effect after reboot), c_name: 'gpio_modes[13]'}
          gpio14_mode: {type: ODrive.GpioMode, doc: Mode of GPIO14 (changes take effect after reboot), c_name: 'gpio_modes[14]'}
          gpio15_mode: {type: ODrive.GpioMode, doc: Mode of GPIO15 (changes take effect after reboot), c_name: 'gpio_modes[15]'}
          gpio16_mode: {type: ODrive.GpioMode, doc: Mode of GPIO16 (changes take effect after reboot), c_name: 'gpio_modes[16]'}

          gpio1_pwm_mapping: {type: ODrive.Endpoint, c_name: 'pwm_mappings[0]', doc: Make sure the corresponding GPIO is in `GPIO_MODE_PWM`.}
          gpio2_pwm_mapping: {type: ODrive.Endpoint, c_name: 'pwm_mappings[1]', doc: Make sure the corresponding GPIO is in `GPIO_MODE_PWM`.}
          gpio3_pwm_mapping: {type: ODrive.Endpoint, c_name: 'pwm_mappings[2]', doc: Make sure the corresponding GPIO is in `GPIO_MODE_PWM`.}
          gpio4_pwm_mapping: {type: ODrive.Endpoint, c_name: 'pwm_mappings[3]', doc: Make sure the corresponding GPIO is in `GPIO_MODE_PWM`.}
      axis0: {type: ODrive.Axis, c_name: get_axis(0)}
      axis1: {type: ODrive.Axis, c_name: get_axis(1)}

valuetypes:
  ODrive.GpioMode:
    values:
      DIGITAL:
        doc: |
          The pin can be used for one or more of these functions:
          Step, dir, enable, encoder index, hall effect encoder, SPI encoder nCS (this one is exclusive).
      DIGITAL_PULL_UP:
        doc: Same as `DIGITAL` but with the internal pull-up resistor enabled.
      DIGITAL_PULL_DOWN:
        doc: Same as `DIGITAL` but with the internal pull-down resistor enabled.
      ANALOG_IN:
        doc: |
          The pin can be used for one or more of these functions:
          Sin/cos encoders, analog input, `get_adc_voltage`.
      UART_A: {doc: See `config.enable_uart_a`.}
      UART_B: {doc: This mode is not supported on ODrive v3.x.}
      UART_C: {doc: This mode is not supported on ODrive v3.x.}
      CAN_A: {doc: See `config.enable_can_a`.}
      I2C_A: {doc: See `config.enable_i2c_a`.}
      SPI_A: {doc: Note that the SPI pins on ODrive v3.x are hardwired so they
        cannot be configured through software. Consequently, even though SPI_A
        is exposed, this mode is of no use on ODrive v3.x.}
      PWM: {doc: See `config.gpio0_pwm_mapping`.}
      ENC0: {doc: The pin is used by quadrature encoder 0.}
      ENC1: {doc: The pin is used by quadrature encoder 1.}
      ENC2: {doc: This mode is not supported on ODrive v3.x.}
      MECH_BRAKE: {doc: This is to support external mechanical brakes.}
      STATUS: {doc: The pin is used for status output (see `config.error_gpio_pin`)}

  ODrive.StreamProtocolType:
    values:
      Fibre:
        doc: |
          Machine-to-machine protocol which gives access to all features of the
          ODrive. This protocol is used by the official odrivetool and GUI.
          Developers who wish to interact with this protocol are advised to do
          so through libfibre.
      Ascii:
        doc: |
          Human readable protocol designed for easy implementation for cases
          where the use of libfibre is not desired or feasible.
          Refer to [this page](ascii-protocol.md) for details.
      Stdout: {doc: Output of printf(). Only intended for developers who modify
          ODrive firmware.}
      AsciiAndStdout: {doc: Combination of `Ascii` and `Stdout`.}

  ODrive.Can.Protocol:
    flags: {SIMPLE: }

  ODrive.Axis.AxisState: # TODO: remove redundant "Axis" in name
    values:
      UNDEFINED:
        doc: will fall through to idle
      IDLE:
        brief: Disable motor PWM and do nothing.
      STARTUP_SEQUENCE:
        brief: Run the startup procedure.
        doc: the actual sequence is defined by the `config`.startup... flags
      FULL_CALIBRATION_SEQUENCE:
        doc: Run motor calibration and then encoder offset calibration (or encoder
          index search if `<axis>.encoder.config.use_index` is `True`).
      MOTOR_CALIBRATION:
        brief: Measure phase resistance and phase inductance of the motor.
        doc: |
           * To store the results set `motor.config.pre_calibrated` to `True`
           and save the configuration (`save_configuration()`). After that you
           don't have to run the motor calibration on the next start up.
           * This modifies the variables `motor.config.phase_resistance` and
           `motor.config.phase_inductance`.
      ENCODER_INDEX_SEARCH:
        brief: Turn the motor in one direction until the encoder index is traversed.
        doc: This state can only be entered if `encoder.config.use_index` is `True`.
        value: 6
      ENCODER_OFFSET_CALIBRATION:
        brief: Turn the motor in one direction for a few seconds and then back to measure the offset between the encoder position and the electrical phase.
        doc: |
           * Can only be entered if the motor is calibrated (`motor.is_calibrated`).
           * A successful encoder calibration will make the `encoder.is_ready`
           go to true.
      CLOSED_LOOP_CONTROL:
        brief: Run closed loop control.
        doc: |
           * The action depends on the `controller.config.control_mode`.
           * Can only be entered if the motor is calibrated
           (`motor.is_calibrated`) and the encoder is ready (`encoder.is_ready`).
      LOCKIN_SPIN:
        brief: Run lockin spin.
        doc: |
          Can only be entered if the motor is calibrated (`motor.is_calibrated`)
          or the motor direction is unspecified (`motor.config.direction` == 1)
      ENCODER_DIR_FIND:
        brief: Run encoder direction search.
        doc: |
          Can only be entered if the motor is calibrated (`motor.is_calibrated`).
      HOMING:
        brief: Run axis homing function.
        doc:
          Endstops must be enabled to use this feature.
      ENCODER_HALL_POLARITY_CALIBRATION:
        brief: Rotate the motor in lockin and calibrate hall polarity
        doc:
          ODrive assumes 120 degree electrical hall spacing. This routine determines if that
          is the case and sets the polarity if the halls are on 60 degree electrical spacing
      ENCODER_HALL_PHASE_CALIBRATION:
        brief: Rotate the motor for 30s to calibrate hall sensor edge offsets
        doc:
          The phase offset is not calibrated at this time, so the map is only relative

  ODrive.Encoder.Mode:
    values:
      INCREMENTAL:
      HALL:
      SINCOS:
      SPI_ABS_CUI:
        value: 0x100
        doc: compatible with CUI AMT23xx
      SPI_ABS_AMS:
        value: 0x101
        doc: compatible with AMS AS5047P, AS5048A/AS5048B (no daisy chain support)
      SPI_ABS_AEAT:
        value: 0x102
        doc: not yet implemented
      SPI_ABS_RLS:
        value: 0x103
        doc: RLS Encoders
      SPI_ABS_MA732:
        value: 0x104
        doc: MagAlpha MA732 magnetic encoder

  ODrive.Controller.ControlMode:
    values:
      # Note: these should be sorted from lowest level of control to
      # highest level of control, to allow "<" style comparisons.
      VOLTAGE_CONTROL:
        doc: this one is not normally used
      TORQUE_CONTROL:
      VELOCITY_CONTROL:
      POSITION_CONTROL:

  ODrive.Controller.InputMode:
    values:
      INACTIVE:
        brief: Disable inputs. Setpoints retain their last value.
      PASSTHROUGH:
        brief: Pass `input_xxx` through to `xxx_setpoint` directly.
        doc: |
          ### Valid Inputs:
          * `input_pos`
          * `input_vel`
          * `input_current`

          ### Valid Control modes:
          * `CONTROL_MODE_VOLTAGE_CONTROL`
          * `CONTROL_MODE_TORQUE_CONTROL`
          * `CONTROL_MODE_VELOCITY_CONTROL`
          * `CONTROL_MODE_POSITION_CONTROL`
      VEL_RAMP:
        brief: Ramps a velocity command from the current value to the target value.
        doc: |
          ### Configuration Values:
          * `config.vel_ramp_rate` [turn/sec]
          * `config.inertia` [Nm/(turn/s^2))]

          ### Valid inputs:
          * `input_vel`

          ### Valid Control Modes:
          * `CONTROL_MODE_VELOCITY_CONTROL`
      POS_FILTER:
        brief: Implements a 2nd order position tracking filter.
        doc: |
          Intended for use with step/dir interface, but can also be used with
          position-only commands.

          ![POS Filter Response](../secondOrderResponse.PNG)
          Result of a step command from 1000 to 0

          ### Configuration Values:
          * `config.input_filter_bandwidth`
          * `config.inertia`

          ### Valid inputs:
          * `input_pos`

          ### Valid Control modes:
          * `CONTROL_MODE_POSITION_CONTROL`
      MIX_CHANNELS:
        brief: Not Implemented.
      TRAP_TRAJ:
        brief: Implementes an online trapezoidal trajectory planner.
        doc: |
          ![Trapezoidal Planner Response](../TrapTrajPosVel.PNG)

          ### Configuration Values:
          * `trap_traj.config.vel_limit`
          * `trap_traj.config.accel_limit`
          * `trap_traj.config.decel_limit`
          * `config.inertia`

          ### Valid Inputs:
          * `input_pos`

          ### Valid Control Modes:
          * `CONTROL_MODE_POSITION_CONTROL`
      TORQUE_RAMP:
        brief: Ramp a torque command from the current value to the target value.
        doc: |
          ### Configuration Values:
          * `config.torque_ramp_rate`

          ### Valid Inputs:
          * `input_current`

          ### Valid Control Modes:
          * `CONTROL_MODE_TORQUE_CONTROL`
      MIRROR:
        brief: Implements "electronic mirroring".
        doc: |
          This is like electronic camming, but you can only mirror exactly the
          movements of the other motor, according to a fixed ratio.

          [![](http://img.youtube.com/vi/D4_vBtyVVzM/0.jpg)](http://www.youtube.com/watch?v=D4_vBtyVVzM "Example Mirroring Video")

          ### Configuration Values
          * `config.axis_to_mirror`
          * `config.mirror_ratio`

          ### Valid Inputs
          * None.  Inputs are taken directly from the other axis encoder estimates

          ### Valid Control modes
          * `CONTROL_MODE_POSITION_CONTROL`
      Tuning:
        brief: Implements a tuning mode
        doc: |
          Used for tuning your odrive, this mode allows the user to set different frequencies.
          Set control_mode for the loop you want to tune, then set the frequency desired.
          The ODrive will send a 1 turn amplitude sine wave to the controller with the given frequency and phase.

  ODrive.Motor.MotorType:
    values:
      HIGH_CURRENT:
      #LowCurrent: # not implemented
      GIMBAL: {value: 2}
      ACIM:<|MERGE_RESOLUTION|>--- conflicted
+++ resolved
@@ -658,36 +658,6 @@
               For gimbal motors, it is recommended to set the
               `config.calibration_current` and `config.current_lim`
               to half your bus voltage, or less.
-<<<<<<< HEAD
-          BrakeDeadtimeViolation:
-          UnexpectedTimerCallback:
-          CurrentSenseSaturation:
-            brief: The phase current was outside the measurable range.
-            doc: |
-              There is a default 10% margin between the max allowed current and the measurable current range.
-              This is usually sufficent, but in some situations you may need some more margin. You can simply
-              decrease the `current_lim` a bit, or you can increase the `requested_current_range`. If you
-              still have issues after `requested_current_range` is 30% higher than `current_lim` then
-              you may have instability issues in the current controller.
-          CurrentLimitViolation:
-            bit: 12
-            brief: Motor current magnitude exceeded the limit and margin.
-            doc: |
-              There is a default of 8A margin between the `current_lim` and this error. In some
-              situations the current controller may overshoot a bit more than this, so you can try to
-              turn this up a bit. If you still have issues after the margin is more than 30% of your
-              `current_lim` you may have stability issues in the current controller.
-          BrakeDutyCycleNan:
-          DcBusOverRegenCurrent: {doc: too much current pushed into the power supply}
-          DcBusOverCurrent: {doc: too much current pulled out of the power supply}
-      armed_state:
-        typeargs: {fibre.Property.mode: readonly}
-        values:
-          Disarmed:
-          WaitingForTimings:
-          WaitingForUpdate:
-          Armed:
-=======
           CURRENT_SENSE_SATURATION:
             bit: 10
             doc: |
@@ -736,7 +706,6 @@
           CONTROLLER_INITIALIZING: {doc: Internal value used while the controller is not yet ready to generate PWM timings.}
           UNBALANCED_PHASES: {doc: The motor phases are not balanced.}
       is_armed: readonly bool
->>>>>>> dcc3f92c
       is_calibrated: readonly bool
       current_meas_phA: {type: readonly float32, c_getter: 'current_meas_.value_or(Iph_ABC_t{0.0f, 0.0f, 0.0f}).phA'}
       current_meas_phB: {type: readonly float32, c_getter: 'current_meas_.value_or(Iph_ABC_t{0.0f, 0.0f, 0.0f}).phB'}
