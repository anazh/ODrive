"""
Provides classes that implement the StreamSource/StreamSink and
PacketSource/PacketSink interfaces for serial ports.
"""

import os
import re
import time
<<<<<<< HEAD
=======
import traceback
>>>>>>> 1cdda103
import serial
import serial.tools.list_ports
import odrive.protocol
import odrive.utils

ODRIVE_BAUDRATE = 115200

class SerialStreamTransport(odrive.protocol.StreamSource, odrive.protocol.StreamSink):
    def __init__(self, port, baud):
        self._dev = serial.Serial(port, baud, timeout=1)

    def process_bytes(self, bytes):
        self._dev.write(bytes)

    def get_bytes(self, n_bytes, deadline):
        """
        Returns n bytes unless the deadline is reached, in which case the bytes
        that were read up to that point are returned. If deadline is None the
        function blocks forever. A deadline before the current time corresponds
        to non-blocking mode.
        """
        if deadline is None:
            self._dev.timeout = None
        else:
            self._dev.timeout = max(deadline - time.monotonic(), 0)
        return self._dev.read(n_bytes)

    def get_bytes_or_fail(self, n_bytes, deadline):
        result = self.get_bytes(n_bytes, deadline)
        if len(result) < n_bytes:
            raise odrive.utils.TimeoutException("expected {} bytes but got only {}", n_bytes, len(result))
        return result

    def close(self):
        self._dev.close()


def find_dev_serial_ports():
    try:
        return ['/dev/' + x for x in os.listdir('/dev')]
    except FileNotFoundError:
        return []

def find_pyserial_ports():
    return [x.device for x in serial.tools.list_ports.comports()]


<<<<<<< HEAD
def discover_channels(path, serial_number, callback, cancellation_token, printer):
    """
    Scans for serial ports that match the path spec.
    This function blocks until cancellation_token is set.
=======
def discover_channels(path, serial_number, callback, cancellation_token, channel_termination_token, printer):
    """
    Scans for serial ports that match the path spec.
    This function blocks until cancellation_token is set.
    Channels spawned by this function run until channel_termination_token is set.
>>>>>>> 1cdda103
    """
    if path == None:
        # This regex should match all desired port names on macOS,
        # Linux and Windows but might match some incorrect port names.
        regex = r'^(/dev/tty\.usbmodem.*|/dev/ttyACM.*|COM[0-9]+)$'
    else:
        regex = "^" + path + "$"

    known_devices = []
    def device_matcher(port_name):
        if port_name in known_devices:
            return False
        return bool(re.match(regex, port_name))

    def did_disconnect(port_name, device):
        device.close()
        # TODO: yes there is a race condition here in case you wonder.
        known_devices.pop(known_devices.index(port_name))

    while not cancellation_token.is_set():
        all_ports = find_pyserial_ports() + find_dev_serial_ports()
        new_ports = filter(device_matcher, all_ports)
        for port_name in new_ports:
            try:
                serial_device = SerialStreamTransport(port_name, ODRIVE_BAUDRATE)
                input_stream = odrive.protocol.PacketFromStreamConverter(serial_device)
                output_stream = odrive.protocol.PacketToStreamConverter(serial_device)
                channel = odrive.protocol.Channel(
                        "serial port {}@{}".format(port_name, ODRIVE_BAUDRATE),
<<<<<<< HEAD
                        input_stream, output_stream, printer)
=======
                        input_stream, output_stream, channel_termination_token, printer)
>>>>>>> 1cdda103
                channel.serial_device = serial_device
            except serial.serialutil.SerialException:
                printer("Serial device init failed. Ignoring this port. More info: " + traceback.format_exc())
                known_devices.append(port_name)
            else:
                known_devices.append(port_name)
                channel._channel_broken.subscribe(lambda: did_disconnect(port_name, serial_device))
                callback(channel)
        time.sleep(1)<|MERGE_RESOLUTION|>--- conflicted
+++ resolved
@@ -6,10 +6,7 @@
 import os
 import re
 import time
-<<<<<<< HEAD
-=======
 import traceback
->>>>>>> 1cdda103
 import serial
 import serial.tools.list_ports
 import odrive.protocol
@@ -57,18 +54,11 @@
     return [x.device for x in serial.tools.list_ports.comports()]
 
 
-<<<<<<< HEAD
-def discover_channels(path, serial_number, callback, cancellation_token, printer):
-    """
-    Scans for serial ports that match the path spec.
-    This function blocks until cancellation_token is set.
-=======
 def discover_channels(path, serial_number, callback, cancellation_token, channel_termination_token, printer):
     """
     Scans for serial ports that match the path spec.
     This function blocks until cancellation_token is set.
     Channels spawned by this function run until channel_termination_token is set.
->>>>>>> 1cdda103
     """
     if path == None:
         # This regex should match all desired port names on macOS,
@@ -98,11 +88,7 @@
                 output_stream = odrive.protocol.PacketToStreamConverter(serial_device)
                 channel = odrive.protocol.Channel(
                         "serial port {}@{}".format(port_name, ODRIVE_BAUDRATE),
-<<<<<<< HEAD
-                        input_stream, output_stream, printer)
-=======
                         input_stream, output_stream, channel_termination_token, printer)
->>>>>>> 1cdda103
                 channel.serial_device = serial_device
             except serial.serialutil.SerialException:
                 printer("Serial device init failed. Ignoring this port. More info: " + traceback.format_exc())
