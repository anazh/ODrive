--- conflicted
+++ resolved
@@ -297,13 +297,8 @@
 
     def save_config_and_reboot(self):
         try:
-<<<<<<< HEAD
-            self.handle.reboot()
+            self.handle.save_configuration()
         except fibre.ObjectLostError:
-=======
-            self.handle.save_configuration()
-        except fibre.ChannelBrokenException:
->>>>>>> a9b23497
             pass # this is expected
         self.handle = None
         time.sleep(2)
@@ -991,31 +986,19 @@
                 traceback.print_exc()
                 test_case_results.append(ex)
 
-<<<<<<< HEAD
-            try:
-                test.run_test(*params, logger)
-            except:
-                shutdown_token.set()
-                raise
-=======
             if args.html:
                 render_html_summary('running...', test_results, args.html)
->>>>>>> a9b23497
 
     if args.html:
         render_html_summary('finished', test_results, args.html)
 
-<<<<<<< HEAD
-    logger.success('All tests passed!')
-    shutdown_token.set()
-=======
     passes = [res for t in test_results for res in t[1] if res == True]
     fails = [res for t in test_results for res in t[1] if res != True]
     if len(fails):
         logger.error(f'{len(fails)} out of {len(fails) + len(passes)} test cases failed.')
     else:
         logger.success('All tests passed!')
->>>>>>> a9b23497
+    shutdown_token.set()
 
     return test_results
 
