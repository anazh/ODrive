--- conflicted
+++ resolved
@@ -100,20 +100,11 @@
         # Flatten axis and submodules
         # (name, obj, path, errorcode)
         module_decode_map = [
-<<<<<<< HEAD
             ('axis', axis, 'error', {v: k for k, v in odrive.enums.__dict__ .items() if k.startswith("AXIS_ERROR_")}),
             ('motor', axis, 'motor.error', {v: k for k, v in odrive.enums.__dict__ .items() if k.startswith("MOTOR_ERROR_")}),
-            ('fet_thermistor', axis, 'fet_thermistor.error', {v: k for k, v in odrive.enums.__dict__ .items() if k.startswith("THERMISTOR_CURRENT_LIMITER_ERROR")}),
-            ('motor_thermistor', axis, 'motor_thermistor.error', {v: k for k, v in odrive.enums.__dict__ .items() if k.startswith("THERMISTOR_CURRENT_LIMITER_ERROR")}),
             ('sensorless_estimator', axis, 'sensorless_estimator.error', {v: k for k, v in odrive.enums.__dict__ .items() if k.startswith("SENSORLESS_ESTIMATOR_ERROR")}),
             ('encoder', axis, 'encoder.error', {v: k for k, v in odrive.enums.__dict__ .items() if k.startswith("ENCODER_ERROR_")}),
             ('controller', axis, 'controller.error', {v: k for k, v in odrive.enums.__dict__ .items() if k.startswith("CONTROLLER_ERROR_")}),
-=======
-            (name, odrv, {k: v for k, v in odrive.enums.__dict__ .items() if k.startswith("AXIS_ERROR_")}),
-            ('motor', axis, {k: v for k, v in odrive.enums.__dict__ .items() if k.startswith("MOTOR_ERROR_")}),
-            ('encoder', axis, {k: v for k, v in odrive.enums.__dict__ .items() if k.startswith("ENCODER_ERROR_")}),
-            ('controller', axis, {k: v for k, v in odrive.enums.__dict__ .items() if k.startswith("CONTROLLER_ERROR_")}),
->>>>>>> 9594c477
         ]
 
         for name, obj, path, errorcodes in module_decode_map:
