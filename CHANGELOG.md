# Unreleased Features
Please add a note of your changes below this heading if you make a Pull Request.
### Added
* [Mechanical brake support](docs/mechanical-brakes.md)
<<<<<<< HEAD
* Support for UART1 on GPIO3 and GPIO4. UART0 (on GPIO1/2) and UART1 can currently not be enabled at the same time.
=======
* Added periodic sending of encoder position on CAN
>>>>>>> 284fa679

### Changed
* Modified encoder offset calibration to work correctly when calib_scan_distance is not a multiple of 4pi
* Moved thermistors from being a top level object to belonging to Motor objects. Also changed errors: thermistor errors rolled into motor errors
* Use DMA for DRV8301 setup
* Make NVM configuration code more dynamic so that the layout doesn't have to be known at compile time.
* GPIO initialization logic was changed. GPIOs now need to be explicitly set to the mode corresponding to the feature that they are used by. See `<odrv>.config.gpioX_mode`.
* Previously, if two components used the same interrupt pin (e.g. step input for axis0 and axis1) then the one that was configured later would override the other one. Now this is no longer the case (the old component remains the owner of the pin).

### API Migration Notes

* `odrive.axis.fet_thermistor`, `odrive.axis.motor_thermistor` moved to `odrive.axis.motor` object
* `enable_uart` and `uart_baudrate` were renamed to `enable_uart0` and `uart0_baudrate`.
* `enable_i2c_instead_of_can` was replaced by the separate settings `enable_i2c0` and `enable_can0`.
* `<axis>.motor.gate_driver` was moved to `<axis>.gate_driver`.
* `<axis>.min_endstop.pullup` and `<axis>.max_endstop.pullup` were removed. Use `<odrv>.config.gpioX_mode = GPIO_MODE_DIGITAL / GPIO_MODE_DIGITAL_PULL_UP / GPIO_MODE_DIGITAL_PULL_DOWN` instead.
* `<axis>.config.can_node_id` was moved to `<axis>.config.can.node_id`
* `<axis>.config.can_node_id_extended` was moved to `<axis>.config.can.is_extended`
* `<axis>.config.can_heartbeat_rate_ms` was moved to `<axis>.config.can.heartbeat_rate_ms`

# Releases
## [0.5.1] - 2020-09-27
### Added
* Added motor `torque_constant`: units of torque are now [Nm] instead of just motor current.
* Added `motor.config.torque_lim`: limit for motor torque in [Nm].
* [Motor thermistors support](docs/thermistors.md)
* Enable/disable of thermistor thermal limits according `setting axis.<thermistor>.enabled`.
* Introduced `odrive-interface.yaml` as a root source for the ODrive's API. `odrivetool` connects much faster as a side effect.
* Added torque_constant and torque_lim to motor config

### Changed
* **`input_pos`, `input_vel`, `pos_estimate_linear`, `pos_estimate_circular`, are now in units of [turns] or [turns/s] instead of [counts] or [counts/s]**
* **`pos_gain`, `vel_gain`, `vel_integrator_gain`, are now in units of [(turns/s) / turns], [Nm/(turns/s)], [Nm/(turns/s * s)] instead of [(counts/s) / counts], [A/(counts/s)], [A/((counts/s) * s)].** `pos_gain` is not affected. Old values of `vel_gain` and `vel_integrator_gain` should be multiplied by `torque_constant * encoder cpr` to convert from the old units to the new units. `torque_constant` is approximately equal to 8.27 / (motor KV).
* `axis.motor.thermal_current_lim` has been removed. Instead a new property is available `axis.motor.effective_current_lim` which contains the effective current limit including any thermal limits.
* `axis.motor.get_inverter_temp()`, `axis.motor.inverter_temp_limit_lower` and `axis.motor.inverter_temp_limit_upper` have been moved to seperate fet thermistor object under `axis.fet_thermistor`. `get_inverter_temp()` function has been renamed to `temp` and is now a read-only property.
* `axis.config.counts_per_step` is now `axis.config.turns_per_step`
* Outputs of `axis.sensorless_estimator` are now in turns/s instead of electrical rad/s
* Fixed bug of high current during lockin-ramp caused by `motor::update()` expecting a torque command instead of current
* Fixed bug where commanded velocity was extremely high just after sensorless ramp when using `input_mode` INPUT_MODE_VEL_RAMP caused by `vel_setpoint` and `axis.config.sensorless_ramp.vel` being in different units

### Fixed
* Fixed bug of high current during lockin-ramp caused by `motor::update()` expecting a torque command instead of current
* Fixed bug where commanded velocity was extremely high just after sensorless ramp when using `input_mode` INPUT_MODE_VEL_RAMP caused by `vel_setpoint` and `axis.config.sensorless_ramp.vel` being in different units

## [0.5.0] - 2020-08-03
### Added
* AC Induction Motor support.
  * Tracking of rotor flux through rotor time constant
  * Automatic d axis current for Maximum Torque Per Amp (MTPA)
* ASCII "w" commands now execute write hooks.
* Simplified control interface ("Input Filter" branch)
    * New input variables: `input_pos`, `input_vel`, and `input_current`
    * New setting `input_mode` to switch between different input behaviours
      * Passthrough
      * Velocity Ramp
      * 2nd Order Position Filter
      * Trapezoidal Trajectory Planner
    * Removed `set_xxx_setpoint()` functions and made `xxx_setpoint` variables read-only
* [Preliminary support for Absolute Encoders](docs/encoders.md)
* [Preliminary support for endstops and homing](docs/endstops.md)
* [CAN Communication with CANSimple stack](can-protocol.md)
* Gain scheduling for anti-hunt when close to 0 position error
* Velocity Limiting in Current Control mode according to `vel_limit` and `vel_gain`
* Regen current limiting according to `max_regen_current`, in Amps
* DC Bus hard current limiting according to `dc_max_negative_current` and `dc_max_positive_current`
* Brake resistor logic now attempts to clamp voltage according to `odrv.config.dc_bus_overvoltage_ramp_start` and `odrv.config.dc_bus_overvoltage_ramp_end`
* Unit Testing with Doctest has been started for select algorithms, see [Firmware/Tests/test_runner.cpp](Firmware/Tests/test_runner.cpp)
* Added support for Flylint VSCode Extension for static code analysis
* Using an STM32F405 .svd file allows CortexDebug to view registers during debugging
* Added scripts for building via docker.
* Added ability to change uart baudrate via fibre

### Changed
* Changed ratiometric `motor.config.current_lim_tolerance` to absolute `motor.config.current_lim_margin`
* Moved `controller.vel_ramp_enable` to INPUT_MODE_VEL_RAMP.
* Anticogging map is temporarily forced to 0.1 deg precision, but saves with the config
* Some Encoder settings have been made read-only
* Cleaned up VSCode C/C++ Configuration settings on Windows with recursive includePath
* Now compiling with C++17
* Fixed a firmware hang that could occur from unlikely but possible user input
* Added JSON caching to Fibre. This drastically reduces the time odrivetool needs to connect to an ODrive (except for the first time or after firmware updates).
* Fix IPython `RuntimeWarning` that would occur every time `odrivetool` was started.
* Reboot on `erase_configuration()`. This avoids unexpected behavior of a subsequent `save_configuration()` call, since the configuration is only erased from NVM, not from RAM.
* Change `motor.get_inverter_temp()` to use a property which was already being sampled at `motor.inverter_temp`
* Fixed a numerical issue in the trajectory planner that could cause sudden jumps of the position setpoint

## [0.4.12] - 2020-05-06
### Fixed
* Fixed a numerical issue in the trajectory planner that could cause sudden jumps of the position setpoint

## [0.4.11] - 2019-07-25
### Added
* Separate lockin configs for sensorless, index search, and general.
* Check current limit violation: added `ERROR_CURRENT_UNSTABLE`, `motor.config.current_lim_tolerance`.

### Changed
* Ascii command for reboot changed from `sb` to `sr`.

# Releases
## [0.4.10] - 2019-04-24
### Fixed
* Index search would trigger in the wrong place.

## [0.4.9] - 2019-04-23
### Added
* A release target for ODrive v3.6
* Communication watchdog feature.
* `encoder.set_linear_count(count)` function.
* Configurable encoder offset calibration distance and speed:`calib_scan_distance` and `calib_scan_omega`
* Encoder offset calibration debug variable `calib_scan_response`
* Lock-in drive feature
* Script to enable using a hall signal as index edge.

### Changed
* Moved `traptraj.A_per_css` to `controller.inertia`
* Refactored velocity ramp mode into the new general input filtering structure
* Encoder index search now based on the new lock-in drive feature

### Fixed
* Encoder index interrupts now disabled when not searching

## [0.4.8] - 2019-02-25
### Added
* `dump_errors()` utility function in odrivetool to dump, decode and optionally clear errors.
* `f` command to ascii protocol to get encoder position and velocity feedback.
* `q` command to ascii protocol. It is like the old `p` command, but velocity and current mean limits, not feed-forward.
* `ss`, `se`, `sr` commands to ascii protocol, for save config, erase config and reboot.
* `move_incremental` function for relative trajectory moves.
* `encoder.config.ignore_illegal_hall_state` option.
* `encoder.config.enable_phase_interpolation` option. Setting to false may reduce jerky pulsations at low speed when using hall sensor feedback.
* Analog input. Used the same way as the PWM input mappings.
* Voltage limit soft clamping instead of ERROR_MODULATION_MAGNITUDE in gimbal motor closed loop.
* Thermal current limit with linear derating.

### Changed
* Unified lockin drive modes. Current for index searching and encoder offset calibration now moved to axis.lockin.current.

### Fixed
* Added required 1.5 cycle phase shift between ADC and PWM, lack thereof caused unstable current controller at high eRPM.

## [0.4.7] - 2018-11-28
### Added
* Overspeed fault
* Current sense saturation fault.
* Suppress startup transients by sampling encoder estimate into position setpoint when entering closed loop control.
* Make step dir gpio pins configurable.
* Configuration variable `encoder.config.zero_count_on_find_idx`, true by default. Set to false to leave the initial encoder count to be where the axis was at boot.
* Circular position setpoint mode: position setpoints wrapped [0, cpr). Useful for infinite incremental position control.
* Velocity setpoint ramping. Use velocity control mode, and set `controller.vel_ramp_enable` to true. This will ramp `controller.vel_setpoint` towards `controller.vel_ramp_target` at a ramp rate of `controller.config.vel_ramp_rate`.

### Changed
* Increased switching frequency from around 8kHz to 24kHz. Control loops still run at 8kHz.
* Renamed `axis.enable_step_dir` to `axis.step_dir_active`
* New process for working with STM32CubeMX.

### Fixed
* Would get ERROR_CONTROL_DEADLINE_MISSED along with every ERROR_PHASE_RESISTANCE_OUT_OF_RANGE.
* ODrive tool can now run interactive nested scripts with "%run -i script.py"

## [0.4.6] - 2018-10-07
### Fixed
* Broken printing of floats on ascii protocol

## [0.4.5] - 2018-10-06
### Added
* **Trapezoidal Trajectory Planner**
* Hook to execute protocol property written callback
* -Wdouble-promotion warning to compilation

### Changed
* Make python tools compatible with python 2.7 (so it can be used with ROS)
  * Threading API constructor can't take the daemon parameter, so all thread creation had to be expanded out.
  * `TimeoutError` isn't defined, but it makes for more readable code, so I defined it as an OSError subclass.
  * `ModuleNotFoundError` is replaced by the older ImportError.
  * Print function imported from future
* Using new hooks to calculate:
  * `motor.config.current_control_bandwidth`
    * This deprecates `motor.set_current_control_bandwidth()`
  * `encoder.config.bandwidth`
* Default value for `motor.resistance_calib_max_voltage` changed to 2.0

### Fixed
* An issue where the axis state machine would jump in and out of idle when there is an error
* There is a [bug](https://github.com/ARM-software/CMSIS_5/issues/267) in the arm fast math library, which gives spikes in the output of arm_cos_f32 for input values close to -pi/2. We fixed the bug locally, and hence are using "our_arm_cos_f32".

## [0.4.4] - 2018-09-18
### Fixed
* Serious reliability issue with USB communication where packets on Native and the CDC interface would collide with each other.

## [0.4.3] - 2018-08-30
### Added
* `min_endstop` and `max_endstop` objects can be configured on GPIO
* Axes can be homed if `min_endstop` is enabled
* Encoder position count "homed" to zero when index is found.

### Changed
* We now enforce encoder offset calibration must happen after index is found (if using index)
* Renaming of the velocity estimate `pll_vel` -> `vel_estimate`.
* Hardcoded maximum inductance now 2500 uH.

### Fixed
* Incorrect shifting of offset during index callback
* Once you got an axis error `ERROR_INVALID_STATE` you could never clear it
* Char to int conversion to read motornum on arduino example
* GPIO above #5 would not be used correctly in some cases

## [0.4.2] - 2018-08-04
### Added
* Hall sensor feedback
* Configurable RC PWM input
* Ability to read axis FET temperature
* Config settings for:
  * `motor.config.requested_current_range`
  * `motor.config.current_control_bandwidth` and `motor.set_current_control_bandwidth`. Latter required to invoke gain recalculation.
  * `encoder.config.bandwidth`
  * `sensorless_estimator.config.pm_flux_linkage`

## [0.4.1] - 2018-07-01
### Fixed
* Encoder errors would show up as Axis error `ERROR_MOTOR_FAILED` instead of `ERROR_ENCODER_FAILED`.
* Various pip install dependencies
* Ability for python tools threads to quit properly
* dfuse error prints now python3 compatible

## [0.4.0] - 2018-06-10
### Added
* Encoder can now go forever in velocity/torque mode due to using circular encoder space.
* Protocol supports function return values
* bake Git-derived firmware version into firmware binary. The firmware version is exposed through the `fw_version_[...]` properties.
* `make write_otp` command to burn the board version onto the ODrive's one-time programmable memory. If you have an ODrive v3.4 or older, you should run this once for a better firmware update user experience in the future. Run the command without any options for more details. Once set, the board version is exposed through the `hw_version_[...]` properties.
* infrastructure to publish the python tools to PyPi. See `tools/setup.py` for details.
* Automated test script `run_tests.py`
* System stats (e.g. stack usage) are exposed under `<odrv>.system_stats`

### Changed
* DFU script updates
  * Verify the flash after writing
  * Automatically download firmware from GitHub releases if no file is provided
  * Retain configuration during firmware updates
* Refactor python tools
  * The scripts `explore_odrive.py`, `liveplotter.py`, `drv_status.py` and `rate_test.py` have been merged into one single `odrivetool` script. Running this script without any arguments provides the shell that `explore_odrive.py` used to provide.
  * The command line options of `odrivetool` have changed compared to the original `explore_odrive.py`. See `odrivetool --help` for more details.
  * `odrivetool` (previously `explore_odrive.py`) now supports controlling multiple ODrives concurrently (`odrv0`, `odrv1`, ...)
  * No need to restart the `odrivetool` shell when devices get disconnected and reconnected
  * ODrive accesses from within python tools are now thread-safe. That means you can read from the same remote property from multiple threads concurrently.
  * The liveplotter (`odrivetool liveplotter`, formerly `liveplotter.py`) does no longer steal focus and closes as expected
  * Add commands `odrivetool backup-config` and `odrivetool restore-config`
  * (experimental: start liveplotter from `odrivetool` shell by typing `start_liveplotter(lambda: odrv0.motor0.encoder.encoder_state)`)
* Set thread priority of USB pump thread above protocol thread
* GPIO3 not sensitive to edges by default
* The device now appears as a composite device on USB. One subdevice is still a CDC device (virtual COM port), the other subdevice is a vendor specific class. This should resolve several issues that were caused by conflicting kernel drivers or OS services.
* Add WinUSB descriptors. This will tell Windows >= 8 to automatically load winusb.sys for the ODrive (only for the vendor specific subdevice). This makes it possible to use the ODrive from userspace via WinUSB with zero configuration. The Python tool currently still uses libusb so Zadig is still required.
* Add a configuration to enable the ASCII protocol on USB at runtime. This will only enable the ASCII protocol on the USB CDC subdevice, not the vendor specific subdevice so the python tools will still be able to talk to the ODrive.

### Fixed
* Enums now transported with correct underlying type on native protocol
* USB issue where the device would stop responding when the host script would quit abruptly or reset the device during operation

## [0.3.6] - 2018-03-26
### Added
* **Storing of configuration parameters to Non Volatile Memory**
* **USB Bootloader**
* `make erase_config` to erase the configuration with an STLink (the configuration can also be erased from within explore_odrive.py, using `odrv0.erase_configuration()`)
* Travis-CI builds firmware for all board versions and deploys the binaries when a tag is pushed to master
* General purpose ADC API. See function get_adc_voltage() in low_level.cpp for more detais.

### Changed
* Most of the code from `lowlevel.c` moved to `axis.cpp`, `encoder.cpp`, `controller.cpp`, `sensorless_estimator.cpp`, `motor.cpp` and the corresponding header files
* Refactoring of the developer-facing communication protocol interface. See e.g. `axis.hpp` or `controller.hpp` for examples on how to add your own fields and functions
* Change of the user-facing field paths. E.g. `my_odrive.motor0.pos_setpoint` is now at `my_odrive.axis0.controller.pos_setpoint`. Names are mostly unchanged.
* Rewrite of the top-level per-axis state-machine
* The build is now configured using the `tup.config` file instead of editing source files. Make sure you set your board version correctly. See [here](README.md#configuring-the-build) for details.
* The toplevel directory for tup is now `Firmware`. If you used tup before, go to `Firmware` and run `rm -rd ../.tup; rm -rd build/*; make`.
* Update CubeMX generated STM platform code to version 1.19.0
* Remove `UUID_0`, `UUID_1` and `UUID_2` from USB protocol. Use `serial_number` instead.
* Freertos memory pool (task stacks, etc) now uses Core Coupled Memory.

### Fixed
* malloc now fails if we run out of memory (before it would always succeed even if we are out of ram...)

## [0.3.5] - 2018-03-04
### Added
* Reporting error if your encoder CPR is incorrect
* Ability to start anticogging calibration over USB protocol
* Reporting of DRV status/control registers and fault codes
* DRV status read script
* Microsecond delay function
* Travis-CI
* Firmware update over USB

### Changed
* Build system is now tup instead of make. Please check the [Readme](README.md#installing-prerequisites) for installation instructions.

## [0.3.4] - 2018-02-13
### Fixed
* Broken way to check for python 2. Python 2 not supported yet.

## [0.3.3] - 2018-02-12
### Added
* Liveplotter script
* Automatic recovery of USB halt/stall condition

### Changed
* Modified python code to be Python 2 compatible

### Fixed
* USB CSC (USB serial) now reports a sensible baud rate

## [0.3.2] - 2018-02-02
### Added
* Gimbal motor mode
* Encoder index pulse support
* `resistance_calib_max_voltage` parameter

## [0.3.1] - 2018-01-18
### Added
* UUID Endpoint
* Reporting of correct ODrive version on USB descriptor
* Getting started instructions for VSCode

### Changed
* USB Product ID to 0x0D32, as it is the only Pid we were allocated on [pid.codes](http://pid.codes/1209/0D32/)
* Recommended method to debug firmware from VSCode now uses Cortex-Debug extension instead of native-debug.
* Refactor IDE instructions into separate files

### Fixed
* Bug where the remote function calls from Python to the ODrive were not working properly.

## [0.3] - 2017-12-18
### Added
* **New binary communication protocol**
  * This is a much richer and more efficient binary protocol than the old human-readable protocol.
  * The old protocol is still available (but will be depricated eventually). You must manually chose to fall back on this protocol if you wish to still use it.
* Support for C++
* Demo scripts for getting started with commanding ODrive from python
* Protection from user setting current_lim higher than is measurable
* Current sense shunt values for HW v3.4
* Check DRV chip fault line

### Changed
* Shunt resistance values for v3.3 and earlier to include extra resistance of PCB
* Default HW revision to v3.4
* Refactoring of control code:
  * Lifted top layer of low_level.c into Axis.cpp

## [0.2.2] - 2017-11-17
### Fixed
* Incorrect TIM14 interrupt mapping on board v3.2 caused hard-fault

### Changed
* GPIO communication mode now defaults to NONE

## [0.2.1] - 2017-11-14
### Fixed
* USB communication deadlock
* EXTI handler redefiniton in V3.2

### Changed
* Resistance/inductance measurement now saved dispite errors, to allow debugging

## [0.2.0] - 2017-11-12
### Added
* UART communication
* Setting to select UART or Step/dir on GIPIO 1,2
* Basic Anti-cogging

## [0.1.0] - 2017-08-26
### Added
* Step/Dir interface
* this Changelog
* motor control interrupt timing diagram
* uint16 exposed variable type
* null termination to USB string parsing

### Changed
* Fixed Resistance measurement bug
* Simplified motor control adc triggers
* Increased AUX bridge deadtime<|MERGE_RESOLUTION|>--- conflicted
+++ resolved
@@ -2,11 +2,8 @@
 Please add a note of your changes below this heading if you make a Pull Request.
 ### Added
 * [Mechanical brake support](docs/mechanical-brakes.md)
-<<<<<<< HEAD
+* Added periodic sending of encoder position on CAN
 * Support for UART1 on GPIO3 and GPIO4. UART0 (on GPIO1/2) and UART1 can currently not be enabled at the same time.
-=======
-* Added periodic sending of encoder position on CAN
->>>>>>> 284fa679
 
 ### Changed
 * Modified encoder offset calibration to work correctly when calib_scan_distance is not a multiple of 4pi
