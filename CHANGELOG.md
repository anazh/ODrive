# Unreleased Features
Please add a note of your changes below this heading if you make a Pull Request.
### Added
* [Mechanical brake support](docs/mechanical-brakes.md)

### Changed

* Use DMA for DRV8301 setup
* Make NVM configuration code more dynamic so that the layout doesn't have to be known at compile time.
* GPIO initialization logic was changed. GPIOs now need to be explicitly set to the mode corresponding to the feature that they are used by. See `<odrv>.config.gpioX_mode`.
* Previously, if two components used the same interrupt pin (e.g. step input for axis0 and axis1) then the one that was configured later would override the other one. Now this is no longer the case (the old component remains the owner of the pin).

### API Miration Notes

* `enable_uart` and `uart_baudrate` were renamed to `enable_uart0` and `uart0_baudrate`.
* `enable_i2c_instead_of_can` was replaced by the separate settings `enable_i2c0` and `enable_can0`.
* `<axis>.motor.gate_driver` was moved to `<axis>.gate_driver`.
* `<axis>.min_endstop.pullup` and `<axis>.max_endstop.pullup` were removed. Use `<odrv>.config.gpioX_mode = GPIO_MODE_DIGITAL / GPIO_MODE_DIGITAL_PULL_UP / GPIO_MODE_DIGITAL_PULL_DOWN` instead.

# Releases
## [0.5.1] - 2020-09-27
### Added
* Added motor `torque_constant`: units of torque are now [Nm] instead of just motor current.
* [Motor thermistors support](docs/thermistors.md)
* Enable/disable of thermistor thermal limits according `setting axis.<thermistor>.enabled`.
* Introduced `odrive-interface.yaml` as a root source for the ODrive's API. `odrivetool` connects much faster as a side effect.
* Added torque_constant and torque_lim to motor config

### Changed
* **`input_pos`, `input_vel`, `pos_estimate_linear`, `pos_estimate_circular`, are now in units of [turns] or [turns/s] instead of [counts] or [counts/s]**
* `axis.motor.thermal_current_lim` has been removed. Instead a new property is available `axis.motor.effective_current_lim` which contains the effective current limit including any thermal limits.
* `axis.motor.get_inverter_temp()`, `axis.motor.inverter_temp_limit_lower` and `axis.motor.inverter_temp_limit_upper` have been moved to seperate fet thermistor object under `axis.fet_thermistor`. `get_inverter_temp()` function has been renamed to `temp` and is now a read-only property.
* `axis.config.counts_per_step` is now `axis.config.turns_per_step`
* Outputs of `axis.sensorless_estimator` are now in turns/s instead of electrical rad/s
<<<<<<< HEAD
* Fixed bug of high current during lockin-ramp caused by `motor::update()` expecting a torque command instead of current
* Fixed bug where commanded velocity was extremely high just after sensorless ramp when using `input_mode` INPUT_MODE_VEL_RAMP caused by `vel_setpoint` and `axis.config.sensorless_ramp.vel` being in different units
=======
>>>>>>> 400b442f

### Fixed
* Fixed bug of high current during lockin-ramp caused by `motor::update()` expecting a torque command instead of current
* Fixed bug where commanded velocity was extremely high just after sensorless ramp when using `input_mode` INPUT_MODE_VEL_RAMP caused by `vel_setpoint` and `axis.config.sensorless_ramp.vel` being in different units

## [0.5.0] - 2020-08-03
### Added
* AC Induction Motor support.
  * Tracking of rotor flux through rotor time constant
  * Automatic d axis current for Maximum Torque Per Amp (MTPA)
* ASCII "w" commands now execute write hooks.
* Simplified control interface ("Input Filter" branch)
    * New input variables: `input_pos`, `input_vel`, and `input_current`
    * New setting `input_mode` to switch between different input behaviours
      * Passthrough
      * Velocity Ramp
      * 2nd Order Position Filter
      * Trapezoidal Trajectory Planner
    * Removed `set_xxx_setpoint()` functions and made `xxx_setpoint` variables read-only
* [Preliminary support for Absolute Encoders](docs/encoders.md)
* [Preliminary support for endstops and homing](docs/endstops.md)
* [CAN Communication with CANSimple stack](can-protocol.md)
* Gain scheduling for anti-hunt when close to 0 position error
* Velocity Limiting in Current Control mode according to `vel_limit` and `vel_gain`
* Regen current limiting according to `max_regen_current`, in Amps
* DC Bus hard current limiting according to `dc_max_negative_current` and `dc_max_positive_current`
* Brake resistor logic now attempts to clamp voltage according to `odrv.config.dc_bus_overvoltage_ramp_start` and `odrv.config.dc_bus_overvoltage_ramp_end`
* Unit Testing with Doctest has been started for select algorithms, see [Firmware/Tests/test_runner.cpp](Firmware/Tests/test_runner.cpp)
* Added support for Flylint VSCode Extension for static code analysis
* Using an STM32F405 .svd file allows CortexDebug to view registers during debugging
* Added scripts for building via docker.
* Added ability to change uart baudrate via fibre

### Changed
* Changed ratiometric `motor.config.current_lim_tolerance` to absolute `motor.config.current_lim_margin`
* Moved `controller.vel_ramp_enable` to INPUT_MODE_VEL_RAMP.
* Anticogging map is temporarily forced to 0.1 deg precision, but saves with the config
* Some Encoder settings have been made read-only
* Cleaned up VSCode C/C++ Configuration settings on Windows with recursive includePath
* Now compiling with C++17
* Fixed a firmware hang that could occur from unlikely but possible user input
* Added JSON caching to Fibre. This drastically reduces the time odrivetool needs to connect to an ODrive (except for the first time or after firmware updates).
* Fix IPython `RuntimeWarning` that would occur every time `odrivetool` was started.
* Reboot on `erase_configuration()`. This avoids unexpected behavior of a subsequent `save_configuration()` call, since the configuration is only erased from NVM, not from RAM.
* Change `motor.get_inverter_temp()` to use a property which was already being sampled at `motor.inverter_temp`
* Fixed a numerical issue in the trajectory planner that could cause sudden jumps of the position setpoint

## [0.4.12] - 2020-05-06
### Fixed
* Fixed a numerical issue in the trajectory planner that could cause sudden jumps of the position setpoint

## [0.4.11] - 2019-07-25
### Added
* Separate lockin configs for sensorless, index search, and general.
* Check current limit violation: added `ERROR_CURRENT_UNSTABLE`, `motor.config.current_lim_tolerance`.

### Changed
* Ascii command for reboot changed from `sb` to `sr`.

# Releases
## [0.4.10] - 2019-04-24
### Fixed
* Index search would trigger in the wrong place.

## [0.4.9] - 2019-04-23
### Added
* A release target for ODrive v3.6
* Communication watchdog feature.
* `encoder.set_linear_count(count)` function.
* Configurable encoder offset calibration distance and speed:`calib_scan_distance` and `calib_scan_omega`
* Encoder offset calibration debug variable `calib_scan_response`
* Lock-in drive feature
* Script to enable using a hall signal as index edge.

### Changed
* Moved `traptraj.A_per_css` to `controller.inertia`
* Refactored velocity ramp mode into the new general input filtering structure
* Encoder index search now based on the new lock-in drive feature

### Fixed
* Encoder index interrupts now disabled when not searching

## [0.4.8] - 2019-02-25
### Added
* `dump_errors()` utility function in odrivetool to dump, decode and optionally clear errors.
* `f` command to ascii protocol to get encoder position and velocity feedback.
* `q` command to ascii protocol. It is like the old `p` command, but velocity and current mean limits, not feed-forward.
* `ss`, `se`, `sr` commands to ascii protocol, for save config, erase config and reboot.
* `move_incremental` function for relative trajectory moves.
* `encoder.config.ignore_illegal_hall_state` option.
* `encoder.config.enable_phase_interpolation` option. Setting to false may reduce jerky pulsations at low speed when using hall sensor feedback.
* Analog input. Used the same way as the PWM input mappings.
* Voltage limit soft clamping instead of ERROR_MODULATION_MAGNITUDE in gimbal motor closed loop.
* Thermal current limit with linear derating.

### Changed
* Unified lockin drive modes. Current for index searching and encoder offset calibration now moved to axis.lockin.current.

### Fixed
* Added required 1.5 cycle phase shift between ADC and PWM, lack thereof caused unstable current controller at high eRPM.

## [0.4.7] - 2018-11-28
### Added
* Overspeed fault
* Current sense saturation fault.
* Suppress startup transients by sampling encoder estimate into position setpoint when entering closed loop control.
* Make step dir gpio pins configurable.
* Configuration variable `encoder.config.zero_count_on_find_idx`, true by default. Set to false to leave the initial encoder count to be where the axis was at boot.
* Circular position setpoint mode: position setpoints wrapped [0, cpr). Useful for infinite incremental position control.
* Velocity setpoint ramping. Use velocity control mode, and set `controller.vel_ramp_enable` to true. This will ramp `controller.vel_setpoint` towards `controller.vel_ramp_target` at a ramp rate of `controller.config.vel_ramp_rate`.

### Changed
* Increased switching frequency from around 8kHz to 24kHz. Control loops still run at 8kHz.
* Renamed `axis.enable_step_dir` to `axis.step_dir_active`
* New process for working with STM32CubeMX.

### Fixed
* Would get ERROR_CONTROL_DEADLINE_MISSED along with every ERROR_PHASE_RESISTANCE_OUT_OF_RANGE.
* ODrive tool can now run interactive nested scripts with "%run -i script.py"

## [0.4.6] - 2018-10-07
### Fixed
* Broken printing of floats on ascii protocol

## [0.4.5] - 2018-10-06
### Added
* **Trapezoidal Trajectory Planner**
* Hook to execute protocol property written callback
* -Wdouble-promotion warning to compilation

### Changed
* Make python tools compatible with python 2.7 (so it can be used with ROS)
  * Threading API constructor can't take the daemon parameter, so all thread creation had to be expanded out.
  * `TimeoutError` isn't defined, but it makes for more readable code, so I defined it as an OSError subclass.
  * `ModuleNotFoundError` is replaced by the older ImportError.
  * Print function imported from future
* Using new hooks to calculate:
  * `motor.config.current_control_bandwidth`
    * This deprecates `motor.set_current_control_bandwidth()`
  * `encoder.config.bandwidth`
* Default value for `motor.resistance_calib_max_voltage` changed to 2.0

### Fixed
* An issue where the axis state machine would jump in and out of idle when there is an error
* There is a [bug](https://github.com/ARM-software/CMSIS_5/issues/267) in the arm fast math library, which gives spikes in the output of arm_cos_f32 for input values close to -pi/2. We fixed the bug locally, and hence are using "our_arm_cos_f32".

## [0.4.4] - 2018-09-18
### Fixed
* Serious reliability issue with USB communication where packets on Native and the CDC interface would collide with each other.

## [0.4.3] - 2018-08-30
### Added
* `min_endstop` and `max_endstop` objects can be configured on GPIO
* Axes can be homed if `min_endstop` is enabled
* Encoder position count "homed" to zero when index is found.

### Changed
* We now enforce encoder offset calibration must happen after index is found (if using index)
* Renaming of the velocity estimate `pll_vel` -> `vel_estimate`.
* Hardcoded maximum inductance now 2500 uH.

### Fixed
* Incorrect shifting of offset during index callback
* Once you got an axis error `ERROR_INVALID_STATE` you could never clear it
* Char to int conversion to read motornum on arduino example
* GPIO above #5 would not be used correctly in some cases

## [0.4.2] - 2018-08-04
### Added
* Hall sensor feedback
* Configurable RC PWM input
* Ability to read axis FET temperature
* Config settings for:
  * `motor.config.requested_current_range`
  * `motor.config.current_control_bandwidth` and `motor.set_current_control_bandwidth`. Latter required to invoke gain recalculation.
  * `encoder.config.bandwidth`
  * `sensorless_estimator.config.pm_flux_linkage`

## [0.4.1] - 2018-07-01
### Fixed
* Encoder errors would show up as Axis error `ERROR_MOTOR_FAILED` instead of `ERROR_ENCODER_FAILED`.
* Various pip install dependencies
* Ability for python tools threads to quit properly
* dfuse error prints now python3 compatible

## [0.4.0] - 2018-06-10
### Added
* Encoder can now go forever in velocity/torque mode due to using circular encoder space.
* Protocol supports function return values
* bake Git-derived firmware version into firmware binary. The firmware version is exposed through the `fw_version_[...]` properties.
* `make write_otp` command to burn the board version onto the ODrive's one-time programmable memory. If you have an ODrive v3.4 or older, you should run this once for a better firmware update user experience in the future. Run the command without any options for more details. Once set, the board version is exposed through the `hw_version_[...]` properties.
* infrastructure to publish the python tools to PyPi. See `tools/setup.py` for details.
* Automated test script `run_tests.py`
* System stats (e.g. stack usage) are exposed under `<odrv>.system_stats`

### Changed
* DFU script updates
  * Verify the flash after writing
  * Automatically download firmware from GitHub releases if no file is provided
  * Retain configuration during firmware updates
* Refactor python tools
  * The scripts `explore_odrive.py`, `liveplotter.py`, `drv_status.py` and `rate_test.py` have been merged into one single `odrivetool` script. Running this script without any arguments provides the shell that `explore_odrive.py` used to provide.
  * The command line options of `odrivetool` have changed compared to the original `explore_odrive.py`. See `odrivetool --help` for more details.
  * `odrivetool` (previously `explore_odrive.py`) now supports controlling multiple ODrives concurrently (`odrv0`, `odrv1`, ...)
  * No need to restart the `odrivetool` shell when devices get disconnected and reconnected
  * ODrive accesses from within python tools are now thread-safe. That means you can read from the same remote property from multiple threads concurrently.
  * The liveplotter (`odrivetool liveplotter`, formerly `liveplotter.py`) does no longer steal focus and closes as expected
  * Add commands `odrivetool backup-config` and `odrivetool restore-config`
  * (experimental: start liveplotter from `odrivetool` shell by typing `start_liveplotter(lambda: odrv0.motor0.encoder.encoder_state)`)
* Set thread priority of USB pump thread above protocol thread
* GPIO3 not sensitive to edges by default
* The device now appears as a composite device on USB. One subdevice is still a CDC device (virtual COM port), the other subdevice is a vendor specific class. This should resolve several issues that were caused by conflicting kernel drivers or OS services.
* Add WinUSB descriptors. This will tell Windows >= 8 to automatically load winusb.sys for the ODrive (only for the vendor specific subdevice). This makes it possible to use the ODrive from userspace via WinUSB with zero configuration. The Python tool currently still uses libusb so Zadig is still required.
* Add a configuration to enable the ASCII protocol on USB at runtime. This will only enable the ASCII protocol on the USB CDC subdevice, not the vendor specific subdevice so the python tools will still be able to talk to the ODrive.

### Fixed
* Enums now transported with correct underlying type on native protocol
* USB issue where the device would stop responding when the host script would quit abruptly or reset the device during operation

## [0.3.6] - 2018-03-26
### Added
* **Storing of configuration parameters to Non Volatile Memory**
* **USB Bootloader**
* `make erase_config` to erase the configuration with an STLink (the configuration can also be erased from within explore_odrive.py, using `odrv0.erase_configuration()`)
* Travis-CI builds firmware for all board versions and deploys the binaries when a tag is pushed to master
* General purpose ADC API. See function get_adc_voltage() in low_level.cpp for more detais.

### Changed
* Most of the code from `lowlevel.c` moved to `axis.cpp`, `encoder.cpp`, `controller.cpp`, `sensorless_estimator.cpp`, `motor.cpp` and the corresponding header files
* Refactoring of the developer-facing communication protocol interface. See e.g. `axis.hpp` or `controller.hpp` for examples on how to add your own fields and functions
* Change of the user-facing field paths. E.g. `my_odrive.motor0.pos_setpoint` is now at `my_odrive.axis0.controller.pos_setpoint`. Names are mostly unchanged.
* Rewrite of the top-level per-axis state-machine
* The build is now configured using the `tup.config` file instead of editing source files. Make sure you set your board version correctly. See [here](README.md#configuring-the-build) for details.
* The toplevel directory for tup is now `Firmware`. If you used tup before, go to `Firmware` and run `rm -rd ../.tup; rm -rd build/*; make`.
* Update CubeMX generated STM platform code to version 1.19.0
* Remove `UUID_0`, `UUID_1` and `UUID_2` from USB protocol. Use `serial_number` instead.
* Freertos memory pool (task stacks, etc) now uses Core Coupled Memory.

### Fixed
* malloc now fails if we run out of memory (before it would always succeed even if we are out of ram...)

## [0.3.5] - 2018-03-04
### Added
* Reporting error if your encoder CPR is incorrect
* Ability to start anticogging calibration over USB protocol
* Reporting of DRV status/control registers and fault codes
* DRV status read script
* Microsecond delay function
* Travis-CI
* Firmware update over USB

### Changed
* Build system is now tup instead of make. Please check the [Readme](README.md#installing-prerequisites) for installation instructions.

## [0.3.4] - 2018-02-13
### Fixed
* Broken way to check for python 2. Python 2 not supported yet.

## [0.3.3] - 2018-02-12
### Added
* Liveplotter script
* Automatic recovery of USB halt/stall condition

### Changed
* Modified python code to be Python 2 compatible

### Fixed
* USB CSC (USB serial) now reports a sensible baud rate

## [0.3.2] - 2018-02-02
### Added
* Gimbal motor mode
* Encoder index pulse support
* `resistance_calib_max_voltage` parameter

## [0.3.1] - 2018-01-18
### Added
* UUID Endpoint
* Reporting of correct ODrive version on USB descriptor
* Getting started instructions for VSCode

### Changed
* USB Product ID to 0x0D32, as it is the only Pid we were allocated on [pid.codes](http://pid.codes/1209/0D32/)
* Recommended method to debug firmware from VSCode now uses Cortex-Debug extension instead of native-debug.
* Refactor IDE instructions into separate files

### Fixed
* Bug where the remote function calls from Python to the ODrive were not working properly.

## [0.3] - 2017-12-18
### Added
* **New binary communication protocol**
  * This is a much richer and more efficient binary protocol than the old human-readable protocol.
  * The old protocol is still available (but will be depricated eventually). You must manually chose to fall back on this protocol if you wish to still use it.
* Support for C++
* Demo scripts for getting started with commanding ODrive from python
* Protection from user setting current_lim higher than is measurable
* Current sense shunt values for HW v3.4
* Check DRV chip fault line

### Changed
* Shunt resistance values for v3.3 and earlier to include extra resistance of PCB
* Default HW revision to v3.4
* Refactoring of control code:
  * Lifted top layer of low_level.c into Axis.cpp

## [0.2.2] - 2017-11-17
### Fixed
* Incorrect TIM14 interrupt mapping on board v3.2 caused hard-fault

### Changed
* GPIO communication mode now defaults to NONE

## [0.2.1] - 2017-11-14
### Fixed
* USB communication deadlock
* EXTI handler redefiniton in V3.2

### Changed
* Resistance/inductance measurement now saved dispite errors, to allow debugging

## [0.2.0] - 2017-11-12
### Added
* UART communication
* Setting to select UART or Step/dir on GIPIO 1,2
* Basic Anti-cogging

## [0.1.0] - 2017-08-26
### Added
* Step/Dir interface
* this Changelog
* motor control interrupt timing diagram
* uint16 exposed variable type
* null termination to USB string parsing

### Changed
* Fixed Resistance measurement bug
* Simplified motor control adc triggers
* Increased AUX bridge deadtime<|MERGE_RESOLUTION|>--- conflicted
+++ resolved
@@ -17,8 +17,8 @@
 * `<axis>.motor.gate_driver` was moved to `<axis>.gate_driver`.
 * `<axis>.min_endstop.pullup` and `<axis>.max_endstop.pullup` were removed. Use `<odrv>.config.gpioX_mode = GPIO_MODE_DIGITAL / GPIO_MODE_DIGITAL_PULL_UP / GPIO_MODE_DIGITAL_PULL_DOWN` instead.
 
-# Releases
-## [0.5.1] - 2020-09-27
+# Release Candidate
+## [0.5.1] - Date TBD
 ### Added
 * Added motor `torque_constant`: units of torque are now [Nm] instead of just motor current.
 * [Motor thermistors support](docs/thermistors.md)
@@ -32,11 +32,8 @@
 * `axis.motor.get_inverter_temp()`, `axis.motor.inverter_temp_limit_lower` and `axis.motor.inverter_temp_limit_upper` have been moved to seperate fet thermistor object under `axis.fet_thermistor`. `get_inverter_temp()` function has been renamed to `temp` and is now a read-only property.
 * `axis.config.counts_per_step` is now `axis.config.turns_per_step`
 * Outputs of `axis.sensorless_estimator` are now in turns/s instead of electrical rad/s
-<<<<<<< HEAD
 * Fixed bug of high current during lockin-ramp caused by `motor::update()` expecting a torque command instead of current
 * Fixed bug where commanded velocity was extremely high just after sensorless ramp when using `input_mode` INPUT_MODE_VEL_RAMP caused by `vel_setpoint` and `axis.config.sensorless_ramp.vel` being in different units
-=======
->>>>>>> 400b442f
 
 ### Fixed
 * Fixed bug of high current during lockin-ramp caused by `motor::update()` expecting a torque command instead of current
